from __future__ import annotations

import os
from pathlib import Path
from typing import TYPE_CHECKING

if TYPE_CHECKING:
    from textual import events
    from textual.widgets import DirectoryTree

from textual.containers import Container, Horizontal
from textual.screen import ModalScreen
from textual.widgets import Button, Label, RichLog, TabPane

from datashuttle.tui.custom_widgets import (
    CustomDirectoryTree,
)
from datashuttle.tui.utils.tui_decorators import (
    ClickInfo,
    require_double_click,
)


class RichLogScreen(ModalScreen):
    """PLACEHOLDER."""

    def __init__(self, log_file):
        """PLACEHOLDER."""
        super(RichLogScreen, self).__init__()

        with open(log_file) as file:
            self.log_contents = "".join(file.readlines())

    def compose(self):
        """PLACEHOLDER."""
        yield Container(
            RichLog(highlight=True, markup=True, id="richlog_screen_rich_log"),
            Button("Close", id="richlog_screen_close_button"),
        )

    def on_mount(self):
        """PLACEHOLDER."""
        text_log = self.query_one(RichLog)
        text_log.write(self.log_contents)

    def on_button_pressed(self, event):
        """PLACEHOLDER."""
        if event.button.id == "richlog_screen_close_button":
            self.dismiss()


class LoggingTab(TabPane):
    """PLACEHOLDER."""

    def __init__(self, title, mainwindow, project, id):
        """PLACEHOLDER."""
        super(LoggingTab, self).__init__(title=title, id=id)

        self.mainwindow = mainwindow
        self.project = project

        # Hold the latest logs on this variable to ensure
        # display and functionality are always in sync.
        self.latest_log_path = None
        self.update_latest_log_path()
        self.click_info = ClickInfo()

    def update_latest_log_path(self):
        """PLACEHOLDER."""
        logs = list(self.project.get_logging_path().glob("*.log"))
        self.latest_log_path = (
            max(logs, key=os.path.getctime)
            if any(logs)
            else Path("None found.")
        )

    def compose(self):
        """PLACEHOLDER."""
        yield Container(
            Label(
                "Double click logging file to select:",
                id="logging_tab_top_label",
            ),
            CustomDirectoryTree(
                self.mainwindow,
                self.project.get_logging_path(),
                id="logging_tab_custom_directory_tree",
            ),
            Label(
                "",
                id="logging_most_recent_label",
            ),
            Horizontal(
                Button(
                    "Open Most Recent",
                    id="logging_tab_open_most_recent_button",
                ),
            ),
            id="logging_tab_outer_container",
        )

    def _on_mount(self, event: events.Mount) -> None:
        self.update_most_recent_label()

    def update_most_recent_label(self):
        """PLACEHOLDER."""
        self.update_latest_log_path()
        self.query_one("#logging_most_recent_label").update(
            f"or open most recent: {self.latest_log_path.stem}"
        )
        self.refresh()

    def on_button_pressed(self, event):
        """PLACEHOLDER."""
        if event.button.id == "logging_tab_open_most_recent_button":
            self.push_rich_log_screen(self.latest_log_path)

    @require_double_click
<<<<<<< HEAD
    def on_directory_tree_file_selected(self, node):
        """PLACEHOLDER."""
        if not node.path.is_file():
=======
    def on_directory_tree_file_selected(
        self, event: DirectoryTree.FileSelected
    ):
        if not event.path.is_file():
>>>>>>> e47c1628
            self.mainwindow.show_modal_error_dialog(
                "Log file no longer exists. Refresh the directory tree"
                "by pressing CTRL and r at the same time."
            )
            return

        self.push_rich_log_screen(event.path)

    def push_rich_log_screen(self, log_path):
        """PLACEHOLDER."""
        self.mainwindow.push_screen(
            RichLogScreen(
                log_path,
            )
        )

    def reload_directorytree(self):
        """PLACEHOLDER."""
        self.query_one("#logging_tab_custom_directory_tree").reload()

    def on_custom_directory_tree_directory_tree_special_key_press(self):
        """PLACEHOLDER."""
        self.reload_directorytree()<|MERGE_RESOLUTION|>--- conflicted
+++ resolved
@@ -116,16 +116,11 @@
             self.push_rich_log_screen(self.latest_log_path)
 
     @require_double_click
-<<<<<<< HEAD
-    def on_directory_tree_file_selected(self, node):
-        """PLACEHOLDER."""
-        if not node.path.is_file():
-=======
     def on_directory_tree_file_selected(
         self, event: DirectoryTree.FileSelected
     ):
+        """PLACEHOLDER."""
         if not event.path.is_file():
->>>>>>> e47c1628
             self.mainwindow.show_modal_error_dialog(
                 "Log file no longer exists. Refresh the directory tree"
                 "by pressing CTRL and r at the same time."
