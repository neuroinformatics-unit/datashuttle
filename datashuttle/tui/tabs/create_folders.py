--- conflicted
+++ resolved
@@ -37,12 +37,8 @@
 class CreateFoldersTab(TreeAndInputTab):
     """Create new project files formatted according to the NeuroBlueprint specification."""
 
-<<<<<<< HEAD
-    def __init__(self, mainwindow: App, interface: Interface) -> None:
-        """PLACEHOLDER."""
-=======
     def __init__(self, mainwindow: TuiApp, interface: Interface) -> None:
->>>>>>> 44bd759e
+        """PLACEHOLDER."""
         super(CreateFoldersTab, self).__init__(
             "Create", id="tabscreen_create_tab"
         )
