from __future__ import annotations

import platform
from typing import TYPE_CHECKING, Any, Dict, List, Literal, Optional, Union

if TYPE_CHECKING:
    from textual.app import ComposeResult

    from datashuttle.tui.interface import Interface
    from datashuttle.tui.screens.new_project import NewProjectScreen
    from datashuttle.tui.screens.project_manager import ProjectManagerScreen

from dataclasses import dataclass
from pathlib import Path

from textual.containers import Container, Horizontal
from textual.message import Message
from textual.widgets import (
    Button,
    Label,
    RadioButton,
    RadioSet,
    Select,
    Static,
)

from datashuttle.configs.aws_regions import get_aws_regions_list
from datashuttle.configs.canonical_configs import get_connection_methods_list
from datashuttle.tui.custom_widgets import ClickableInput
from datashuttle.tui.interface import Interface
from datashuttle.tui.screens import (
    modal_dialogs,
    setup_aws,
    setup_gdrive,
    setup_ssh,
)
from datashuttle.tui.tooltips import get_tooltip


class ConfigsContent(Container):
    """Holds widgets and logic for setting datashuttle configs.

    It is used in `NewProjectPage` to instantiate a new project and
    initialise configs, or in `TabbedContent` to update an existing
    project's configs.

    If no project exists, additional widgets are shown to allow
    entry of a project name for new project initialisation, and
    additional information.

    Otherwise, widgets are filled with the existing projects configs.

    Note:
    ----
    The natural design would be to have two classes (one for a new project,
    one for an existing project) with a shared base class. The issue is that
    for a new project, the screen becomes a set-up project once the config is saved.
    Therefore, because the class mutates from a new-project config to existing-project
    configs, this shared design is used.

    """

    @dataclass
    class ConfigsSaved(Message):
        """An event signalling when the configs are saved."""

        pass

    def __init__(
        self,
        parent_class: Union[ProjectManagerScreen, NewProjectScreen],
        interface: Optional[Interface],
        id: str,
    ) -> None:
        """Initialise the ConfigsContent.

        Parameters
        ----------
        parent_class
            The Screen on which the contents container is mounted.

        interface
            Datashuttle Interface object.

        id
            Textual ID for the configs container.

        """
        super(ConfigsContent, self).__init__(id=id)

        self.parent_class = parent_class
        self.interface = interface
        self.config_ssh_widgets: List[Any] = []

    def compose(self) -> ComposeResult:
        """Set up the Configs widgets.

        `self.config_ssh_widgets` are SSH-setup related widgets
        that are only required when the user selects the SSH
        connection method. These are displayed / hidden based on the
        `connection_method`.

        `config_screen_widgets` are core config-related widgets that are
        always displayed.

        `init_only_config_screen_widgets` are only displayed if we
        are instantiating a new project.
        """
        self.config_ssh_widgets = [
            Label("Central Host ID", id="configs_central_host_id_label"),
            ClickableInput(
                self.parent_class.mainwindow,
                placeholder="e.g. ssh.swc.ucl.ac.uk",
                id="configs_central_host_id_input",
            ),
            Label(
                "Central Host Username",
                id="configs_central_host_username_label",
            ),
            ClickableInput(
                self.parent_class.mainwindow,
                placeholder="e.g. username",
                id="configs_central_host_username_input",
            ),
        ]

        self.config_gdrive_widgets = [
            Label("Client ID", id="configs_gdrive_client_id_label"),
            ClickableInput(
                self.parent_class.mainwindow,
                placeholder="Google Drive Client ID",
                id="configs_gdrive_client_id_input",
            ),
            Label("Root Folder ID", id="configs_gdrive_root_folder_id_label"),
            ClickableInput(
                self.parent_class.mainwindow,
                placeholder="Google Drive Root Folder ID",
                id="configs_gdrive_root_folder_id",
            ),
        ]

        self.config_aws_widgets = [
            Label("AWS Access Key ID", id="configs_aws_access_key_id_label"),
            ClickableInput(
                self.parent_class.mainwindow,
                placeholder="AWS Access Key ID eg. EJIBCLSIP2K2PQK3CDON",
                id="configs_aws_access_key_id_input",
            ),
            Label("AWS S3 Region", id="configs_aws_region_label"),
            Select(
                ((region, region) for region in get_aws_regions_list()),
                id="configs_aws_region_select",
            ),
        ]

        config_screen_widgets = [
            Label("Local Path", id="configs_local_path_label"),
            Horizontal(
                ClickableInput(
                    self.parent_class.mainwindow,
                    placeholder=f"e.g. {self.get_platform_dependent_example_paths('local')}",
                    id="configs_local_path_input",
                ),
                Button("Select", id="configs_local_path_select_button"),
                id="configs_local_path_button_input_container",
            ),
            Label("Connection Method", id="configs_connect_method_label"),
            RadioSet(
                RadioButton(
                    "No connection (local only)",
                    id="configs_local_only_radiobutton",
                ),
                RadioButton(
                    "Local Filesystem",
                    id=self.radiobutton_id_from_connection_method(
                        "local_filesystem"
                    ),
                ),
                RadioButton(
                    "SSH", id=self.radiobutton_id_from_connection_method("ssh")
                ),
                RadioButton(
                    "Google Drive",
                    id=self.radiobutton_id_from_connection_method("gdrive"),
                ),
                RadioButton(
                    "AWS S3",
                    id=self.radiobutton_id_from_connection_method("aws"),
                ),
                id="configs_connect_method_radioset",
            ),
            *self.config_ssh_widgets,
            *self.config_gdrive_widgets,
            *self.config_aws_widgets,
            Label("Central Path", id="configs_central_path_label"),
            Horizontal(
                ClickableInput(
                    self.parent_class.mainwindow,
                    placeholder=f"e.g. {self.get_platform_dependent_example_paths('central', ssh=False)}",
                    id="configs_central_path_input",
                ),
                Button("Select", id="configs_central_path_select_button"),
                id="configs_central_path_button_input_container",
            ),
            Horizontal(
                Button("Save", id="configs_save_configs_button"),
                Horizontal(
                    Button(
                        "Setup Button",
                        id="configs_setup_connection_button",
                    ),
                    id="setup_buttons_container",
                ),
                # Below button is always hidden when accessing
                # configs from project manager screen
                Button(
                    "Go to Project Screen",
                    id="configs_go_to_project_screen_button",
                ),
                id="configs_bottom_buttons_horizontal",
            ),
        ]

        init_only_config_screen_widgets = [
            Label("Make A New Project", id="configs_banner_label"),
            Horizontal(
                Static(
                    "Set your configurations for a new project. For more "
                    "details on each section,\nsee the Datashuttle "
                    "documentation. Once configs are set, you will "
                    "be able\nto use the 'Create' and 'Transfer' tabs.",
                    id="configs_info_label",
                ),
                id="configs_info_label_container",
            ),
            Label("Project Name", id="configs_name_label"),
            ClickableInput(
                self.parent_class.mainwindow,
                placeholder="e.g. my_first_project",
                id="configs_name_input",
            ),
        ]

        if not self.interface:
            config_screen_widgets = (
                init_only_config_screen_widgets + config_screen_widgets
            )

        yield Container(*config_screen_widgets, id="configs_container")

    def on_mount(self) -> None:
        """Handle logic immediately following widget mounting.

        When we have mounted the widgets, the following logic depends on whether
        we are setting up a new project (`self.project is `None`) or have
        an instantiated project.

        If we have a project, then we want to fill the widgets with the existing
        configs. Otherwise, we set to some reasonable defaults, required to
        determine the display of SSH widgets. "overwrite_files_checkbox"
        should be off by default anyway if `value` is not set, but we set here
        anyway as it is critical this is not on by default.
        """
        # Setup display widget defaults
        self.query_one("#configs_go_to_project_screen_button").visible = False
        if self.interface:
            self.fill_widgets_with_project_configs()
            self.setup_widgets_to_display(
                connection_method=self.interface.get_configs()[
                    "connection_method"
                ]
            )
        else:
<<<<<<< HEAD
            self.query_one("#configs_local_filesystem_radiobutton").value = (
                True
            )
            self.setup_widgets_to_display(connection_method="local_filesystem")
=======
            self.query_one(
                "#configs_local_filesystem_radiobutton"
            ).value = True
            self.switch_ssh_widgets_display(display_ssh=False)
            self.query_one(
                "#configs_setup_ssh_connection_button"
            ).visible = False
>>>>>>> 20dd9b70

        # Setup tooltips
        if not self.interface:
            id = "#configs_name_input"
            self.query_one(id).tooltip = get_tooltip(id)

            # Assumes 'local_filesystem' is default if no project set.
            assert (
                self.query_one("#configs_local_filesystem_radiobutton").value
                is True
            )
            self.set_central_path_input_tooltip(display_ssh=False)
        else:
            display_ssh = (
                self.interface.project.cfg["connection_method"] == "ssh"
            )
            self.set_central_path_input_tooltip(display_ssh)

        for id in [
            "#configs_local_path_input",
            "#configs_connect_method_label",
            "#configs_local_filesystem_radiobutton",
            "#configs_ssh_radiobutton",
            "#configs_local_only_radiobutton",
            "#configs_central_host_username_input",
            "#configs_central_host_id_input",
            "#configs_gdrive_client_id_input",
            "#configs_gdrive_root_folder_id",
        ]:
            self.query_one(id).tooltip = get_tooltip(id)

    def on_radio_set_changed(self, event: RadioSet.Changed) -> None:
        """Update the SSH widgets when the `connection_method` radiobuttons are changed.

        When SSH is set, ssh config-setters are shown. Otherwise, these
        are hidden.

        When mode is `No connection`, the `central_path` is cleared and
        disabled.
        """
        label = str(event.pressed.label)
        radiobutton_id = event.pressed.id

        connection_method = self.connection_method_from_radiobutton_id(
            radiobutton_id
        )

        assert label in [
            "SSH",
            "Local Filesystem",
            "No connection (local only)",
            "Google Drive",
            "AWS S3",
        ], "Unexpected label."

<<<<<<< HEAD
        connection_method = self.connection_method_from_radiobutton_id(
            radiobutton_id
        )
        display_ssh = (
            True if connection_method == "ssh" else False
        )  # temporarily, for tooltips

        if self.interface:
            self.fill_inputs_with_project_configs()

        self.setup_widgets_to_display(connection_method)
=======
        if label == "No connection (local only)":
            self.query_one("#configs_central_path_input").value = ""
            self.query_one("#configs_central_path_input").disabled = True
            self.query_one(
                "#configs_central_path_select_button"
            ).disabled = True
            display_ssh = False
        else:
            self.query_one("#configs_central_path_input").disabled = False
            self.query_one(
                "#configs_central_path_select_button"
            ).disabled = False
            display_ssh = True if label == "SSH" else False
>>>>>>> 20dd9b70

        self.set_central_path_input_tooltip(display_ssh)

    def radiobutton_id_from_connection_method(
        self, connection_method: str
    ) -> str:
        return f"configs_{connection_method}_radiobutton"

    def connection_method_from_radiobutton_id(
        self, radiobutton_id: str
    ) -> str | None:
        """
        Get the connection method from the radiobutton id.
        """
        assert radiobutton_id.startswith("configs_")
        assert radiobutton_id.endswith("_radiobutton")

        connection_string = radiobutton_id[
            len("configs_") : -len("_radiobutton")
        ]
        return (
            connection_string
            if connection_string in get_connection_methods_list()
            else None
        )

    def set_central_path_input_tooltip(self, display_ssh: bool) -> None:
        """Set tooltip depending on whether connection method is SSH or local filesystem."""
        id = "#configs_central_path_input"
        if display_ssh:
            self.query_one(id).tooltip = get_tooltip(
                "config_central_path_input_mode-ssh"
            )
        else:
            self.query_one(id).tooltip = get_tooltip(
                "config_central_path_input_mode-local_filesystem"
            )

    def get_platform_dependent_example_paths(
        self, local_or_central: Literal["local", "central"], ssh: bool = False
    ) -> str:
        """Get example paths for the local or central Inputs depending on operating system.

        Parameters
        ----------
        local_or_central
            The "local" or "central" input to fill.

        ssh
            If the user has selected SSH (which changes the central input).

        """
        assert local_or_central in ["local", "central"]

        # Handle the ssh central case separately
        # because it is always the same
        if local_or_central == "central" and ssh:
            example_path = "/nfs/path_on_server/myprojects/central"
        else:
            if platform.system() == "Windows":
                example_path = rf"C:\path\to\{local_or_central}\my_projects\my_first_project"
            else:
                example_path = (
                    f"/path/to/{local_or_central}/my_projects/my_first_project"
                )

        return example_path

    def switch_ssh_widgets_display(self, display_ssh: bool) -> None:
        """Show or hide SSH-related configs.

         This is based on whether the current `connection_method`
         widget is "ssh" or "local_filesystem".

        Parameters
        ----------
        display_ssh
            If `True`, display the SSH-related widgets.

        """
        for widget in self.config_ssh_widgets:
            widget.display = display_ssh

<<<<<<< HEAD
=======
        self.query_one(
            "#configs_central_path_select_button"
        ).display = not display_ssh

        if self.interface is None:
            self.query_one(
                "#configs_setup_ssh_connection_button"
            ).visible = False
        else:
            self.query_one(
                "#configs_setup_ssh_connection_button"
            ).visible = display_ssh

>>>>>>> 20dd9b70
        if not self.query_one("#configs_central_path_input").value:
            if display_ssh:
                placeholder = f"e.g. {self.get_platform_dependent_example_paths('central', ssh=True)}"
            else:
                placeholder = f"e.g. {self.get_platform_dependent_example_paths('central', ssh=False)}"
            self.query_one(
                "#configs_central_path_input"
            ).placeholder = placeholder

    def switch_gdrive_widgets_display(self, display_gdrive: bool) -> None:
        for widget in self.config_gdrive_widgets:
            widget.display = display_gdrive

    def switch_aws_widgets_display(self, display_aws: bool) -> None:
        for widget in self.config_aws_widgets:
            widget.display = display_aws

    def on_button_pressed(self, event: Button.Pressed) -> None:
        """Handle a button press event.

        Enables the Create Folders button to read out current input
        values and use these to call project.create_folders().
        """
        if event.button.id == "configs_save_configs_button":
            if not self.interface:
                self.setup_configs_for_a_new_project()
            else:
                self.setup_configs_for_an_existing_project()

        elif event.button.id == "configs_setup_connection_button":
            assert (
                self.interface is not None
            ), "type narrow flexible `interface`"

            connection_method = self.interface.get_configs()[
                "connection_method"
            ]

            if not self.widget_configs_match_saved_configs():
                self.parent_class.mainwindow.show_modal_error_dialog(
                    "The values set above must equal the datashuttle settings. "
                    "Either press 'Save' or reload this page."
                )
                return

            if connection_method == "ssh":
                self.setup_ssh_connection()
            elif connection_method == "gdrive":
                self.setup_gdrive_connection()
            elif connection_method == "aws":
                self.setup_aws_connection()

        elif event.button.id == "configs_go_to_project_screen_button":
            self.parent_class.dismiss(self.interface)

        elif event.button.id in [
            "configs_local_path_select_button",
            "configs_central_path_select_button",
        ]:
            input_to_fill: Literal["local", "central"] = (
                "local"
                if event.button.id == "configs_local_path_select_button"
                else "central"
            )

            self.parent_class.mainwindow.push_screen(
                modal_dialogs.SelectDirectoryTreeScreen(
                    self.parent_class.mainwindow
                ),
                lambda path_: self.handle_input_fill_from_select_directory(
                    path_, input_to_fill
                ),
            )

    def handle_input_fill_from_select_directory(
        self, path_: Path, local_or_central: Literal["local", "central"]
    ) -> None:
        """Update the `local` or `central` Inputs after `SelectDirectoryTreeScreen` returns a path.

        Parameters
        ----------
        path_
            The path returned from `SelectDirectoryTreeScreen`. If `False`,
            the screen exited with no directory selected.

        local_or_central
            The Input to fill with the path.

        """
        if path_ is False:
            return

        if local_or_central == "local":
            self.query_one(
                "#configs_local_path_input"
            ).value = path_.as_posix()
        elif local_or_central == "central":
            self.query_one(
                "#configs_central_path_input"
            ).value = path_.as_posix()

    def setup_ssh_connection(self) -> None:
        """Set up the `SetupSshScreen` screen."""
        assert self.interface is not None, "type narrow flexible `interface`"

        self.parent_class.mainwindow.push_screen(
            setup_ssh.SetupSshScreen(self.interface)
        )

    def setup_gdrive_connection(self) -> None:
        """
        Set up the `SetupGdriveScreen` screen,
        """
        assert self.interface is not None, "type narrow flexible `interface`"

        self.parent_class.mainwindow.push_screen(
            setup_gdrive.SetupGdriveScreen(self.interface)
        )

    def setup_aws_connection(self) -> None:
        assert self.interface is not None, "type narrow flexible `interface`"

        self.parent_class.mainwindow.push_screen(
            setup_aws.SetupAwsScreen(self.interface)
        )

    def widget_configs_match_saved_configs(self):
        """Ensure configs as set on screen match those stored in the project object.

        This check is to avoid user starting to set up SSH with unexpected
        settings. It is a little fiddly as the Input for local
        and central path may or may not contain the project name.
        Therefore, need to check the stored values against
        a version with the project name.
        """
        cfg_kwargs = self.get_datashuttle_inputs_from_widgets()

        project_name = self.interface.project.cfg.project_name

        for key, value in cfg_kwargs.items():
            saved_val = self.interface.get_configs()[key]
            if key in ["central_path", "local_path"]:
                if value.name != project_name:
                    value = value / project_name
            if saved_val != value:
                return False
        return True

    def setup_configs_for_a_new_project(self) -> None:
        """Set up configs when the project does not exist.

        If a project does not exist, we are in NewProjectScreen.
        We need to instantiate a new project based on the project name,
        create configs based on the current widget settings, and display
        any errors to the user, along with confirmation and the
        currently set configs.

        Once complete, we dismiss the parent screen (NewProjectScreen),
        returning the new instantiated project. Due to the mainwindow
        `push_screen` callback, this will open the TabbedContent window
        with the new project.
        """
        project_name = self.query_one("#configs_name_input").value
        cfg_kwargs = self.get_datashuttle_inputs_from_widgets()

        interface = Interface()

        success, output = interface.setup_new_project(project_name, cfg_kwargs)

        if success:
            self.interface = interface

            self.query_one(
                "#configs_go_to_project_screen_button"
            ).visible = True

            # A message template to display custom message to user according to the chosen connection method
            message_template = (
                "A datashuttle project has now been created.\n\n "
                "Next, setup the {method_name} connection. Once complete, navigate to the "
                "'Main Menu' and proceed to the project page, where you will be "
                "able to create and transfer project folders."
            )

            # Could not find a neater way to combine the push screen
            # while initiating the callback in one case but not the other.
<<<<<<< HEAD
            connection_method = cfg_kwargs["connection_method"]

            # To trigger the appearance of "Setup connection" button
            self.setup_widgets_to_display(connection_method)
=======
            if cfg_kwargs["connection_method"] == "ssh":
                self.query_one(
                    "#configs_setup_ssh_connection_button"
                ).visible = True
                self.query_one(
                    "#configs_setup_ssh_connection_button"
                ).disabled = False
>>>>>>> 20dd9b70

            if connection_method == "ssh":
                message = message_template.format(method_name="SSH")

            elif connection_method == "gdrive":
                message = message_template.format(method_name="Google Drive")

            elif connection_method == "aws":
                message = message_template.format(method_name="AWS")

            else:
                message = (
                    "A datashuttle project has now been created.\n\n "
                    "Next proceed to the project page, where you will be "
                    "able to create and transfer project folders."
                )

            self.parent_class.mainwindow.push_screen(
                modal_dialogs.MessageBox(
                    message,
                    border_color="green",
                ),
            )
        else:
            self.parent_class.mainwindow.show_modal_error_dialog(output)

    def setup_configs_for_an_existing_project(self) -> None:
        """Set up configs when the project already exists.

        If the project already exists, we are on the TabbedContent
        screen. We need to get the configs to set from the current
        widget values and display the set values (or an error if
        there was a problem during setup) to the user.
        """
        assert self.interface is not None, "type narrow flexible `interface`"

        # Handle the edge case where connection method is changed after
        # saving on the 'Make New Project' screen.

        cfg_kwargs = self.get_datashuttle_inputs_from_widgets()

        success, output = self.interface.set_configs_on_existing_project(
            cfg_kwargs
        )

        if success:
            self.parent_class.mainwindow.push_screen(
                modal_dialogs.MessageBox(
                    "Configs saved.", border_color="green"
                ),
                lambda unused: self.post_message(self.ConfigsSaved()),
            )
            # To trigger the appearance of "Setup connection" button
            self.setup_widgets_to_display(cfg_kwargs["connection_method"])
        else:
            self.parent_class.mainwindow.show_modal_error_dialog(output)

    def fill_widgets_with_project_configs(self) -> None:
        """Fill widgets on screen with content from the project config file.

        If a configured project already exists, we want to fill the
        widgets with the current project configs. This in some instances
        requires recasting to a new type of changing the value.

        In the case of the `connection_method` widget, the associated connection
        method radio button is hidden / displayed based on the current settings.
        This change of radio button triggers `on_radio_set_changed` which displays
        the appropriate connection method widgets.
        """
        assert self.interface is not None, "type narrow flexible `interface`"

        cfg_to_load = self.interface.get_textual_compatible_project_configs()

        # Connection Method
        # Make a dict of radiobutton: is on bool to easily find
        # how to set radiobuttons and associated configs
        # fmt: off
        what_radiobuton_is_on = {
            "configs_ssh_radiobutton":
                cfg_to_load["connection_method"] == "ssh",
            "configs_local_filesystem_radiobutton":
                cfg_to_load["connection_method"] == "local_filesystem",
            "configs_gdrive_radiobutton":
                cfg_to_load["connection_method"] == "gdrive",
            "configs_aws_radiobutton":
                cfg_to_load["connection_method"] == "aws",
            "configs_local_only_radiobutton":
                cfg_to_load["connection_method"] is None,
        }
        # fmt: on

        for id, value in what_radiobuton_is_on.items():
            self.query_one(f"#{id}").value = value

        self.fill_inputs_with_project_configs()

    def fill_inputs_with_project_configs(self) -> None:
        """
        This fills the input widgets with the current project configs. It is
        used while setting up widgets for the project while mounting the current
        tab and also to repopulate input widgets when the radio buttons change.
        """
        assert self.interface is not None, "type narrow flexible `interface`"

        cfg_to_load = self.interface.get_textual_compatible_project_configs()

        # Local Path
        input = self.query_one("#configs_local_path_input")
        input.value = cfg_to_load["local_path"]

        # Central Path
        input = self.query_one("#configs_central_path_input")
        input.value = (
            cfg_to_load["central_path"] if cfg_to_load["central_path"] else ""
        )

        # Central Host ID
        input = self.query_one("#configs_central_host_id_input")
        value = (
            ""
            if cfg_to_load["central_host_id"] is None
            else cfg_to_load["central_host_id"]
        )
        input.value = value

        # Central Host Username
        input = self.query_one("#configs_central_host_username_input")
        value = (
            ""
            if cfg_to_load["central_host_username"] is None
            else cfg_to_load["central_host_username"]
        )
        input.value = value

        # Google Drive Client ID
        input = self.query_one("#configs_gdrive_client_id_input")
        value = (
            ""
            if cfg_to_load["gdrive_client_id"] is None
            else cfg_to_load["gdrive_client_id"]
        )
        input.value = value

        # Google Drive Root Folder ID
        input = self.query_one("#configs_gdrive_root_folder_id")
        value = (
            ""
            if cfg_to_load["gdrive_root_folder_id"] is None
            else cfg_to_load["gdrive_root_folder_id"]
        )
        input.value = value

        # AWS Access Key ID
        input = self.query_one("#configs_aws_access_key_id_input")
        value = (
            ""
            if cfg_to_load["aws_access_key_id"] is None
            else cfg_to_load["aws_access_key_id"]
        )
        input.value = value

        # AWS S3 Region
        select = self.query_one("#configs_aws_region_select")
        value = (
            Select.BLANK
            if cfg_to_load["aws_region"] is None
            else cfg_to_load["aws_region"]
        )
        select.value = value

    def setup_widgets_to_display(self, connection_method: str | None) -> None:
        """
        Sets up widgets to display based on the chosen `connection_method` on the
        radiobutton. The widgets pertaining to the chosen connection method will be
        be displayed. This is done by dedicated functions for each connection method
        which display widgets on receiving a `True` flag.

        Also, this function handles other TUI changes like displaying "setup connection"
        button, disabling central path input in a local only project, etc.

        Called on mount, on radiobuttons' switch and upon saving project configs.
        """
        if connection_method:
            assert (
                connection_method in get_connection_methods_list()
            ), "Unexpected Connection Method"

        # Connection specific widgets
        connection_widget_display_functions = {
            "ssh": self.switch_ssh_widgets_display,
            "gdrive": self.switch_gdrive_widgets_display,
            "aws": self.switch_aws_widgets_display,
        }

        for name, widget_func in connection_widget_display_functions.items():
            if connection_method == name:
                widget_func(True)
            else:
                widget_func(False)

        has_connection_method = connection_method is not None

        # Central path input
        self.query_one("#configs_central_path_input").disabled = (
            not has_connection_method
        )
        self.query_one("#configs_central_path_select_button").disabled = (
            not has_connection_method
        )

        # Local only project
        if not has_connection_method:
            self.query_one("#configs_central_path_input").value = ""

        setup_connection_button = self.query_one(
            "#configs_setup_connection_button"
        )

        # fmt: off
        # Setup connection button
        if (
            not connection_method
            or connection_method == "local_filesystem"
            or not self.interface
            or connection_method != self.interface.get_configs()["connection_method"]
        ):
            setup_connection_button.visible = False
        # fmt: on
        else:
            setup_connection_button.visible = True

            if connection_method == "ssh":
                setup_connection_button.label = "Setup SSH Connection"
            elif connection_method == "gdrive":
                setup_connection_button.label = "Setup Google Drive Connection"
            elif connection_method == "aws":
                setup_connection_button.label = "Setup AWS Connection"

    def get_datashuttle_inputs_from_widgets(self) -> Dict:
        """Get the configs to pass to `make_config_file()` from the current TUI settings."""
        cfg_kwargs: Dict[str, Any] = {}

        cfg_kwargs["local_path"] = Path(
            self.query_one("#configs_local_path_input").value
        )

        central_path_value = self.query_one(
            "#configs_central_path_input"
        ).value
        if central_path_value == "":
            cfg_kwargs["central_path"] = None
        else:
            cfg_kwargs["central_path"] = Path(central_path_value)

        for id in [
            "configs_local_filesystem_radiobutton",
            "configs_ssh_radiobutton",
            "configs_gdrive_radiobutton",
            "configs_aws_radiobutton",
            "configs_local_only_radiobutton",
        ]:
            if self.query_one("#" + id).value:
                connection_method = self.connection_method_from_radiobutton_id(
                    id
                )
                break

        cfg_kwargs["connection_method"] = connection_method

        # SSH specific
        if connection_method == "ssh":
            cfg_kwargs["central_host_id"] = (
                self.get_config_value_from_input_value(
                    "#configs_central_host_id_input"
                )
            )

            cfg_kwargs["central_host_username"] = (
                self.get_config_value_from_input_value(
                    "#configs_central_host_username_input"
                )
            )

        # Google Drive specific
        elif connection_method == "gdrive":
            cfg_kwargs["gdrive_client_id"] = (
                self.get_config_value_from_input_value(
                    "#configs_gdrive_client_id_input"
                )
            )

            cfg_kwargs["gdrive_root_folder_id"] = (
                self.get_config_value_from_input_value(
                    "#configs_gdrive_root_folder_id"
                )
            )

        # AWS specific
        elif connection_method == "aws":
            cfg_kwargs["aws_access_key_id"] = (
                self.get_config_value_from_input_value(
                    "#configs_aws_access_key_id_input"
                )
            )

            aws_region = self.query_one("#configs_aws_region_select").value
            cfg_kwargs["aws_region"] = (
                None if aws_region == Select.BLANK else aws_region
            )

        return cfg_kwargs

    def get_config_value_from_input_value(
        self, input_box_selector: str
    ) -> str | None:
        input_value = self.query_one(input_box_selector).value

        return None if input_value == "" else input_value<|MERGE_RESOLUTION|>--- conflicted
+++ resolved
@@ -271,20 +271,11 @@
                 ]
             )
         else:
-<<<<<<< HEAD
-            self.query_one("#configs_local_filesystem_radiobutton").value = (
-                True
-            )
-            self.setup_widgets_to_display(connection_method="local_filesystem")
-=======
             self.query_one(
                 "#configs_local_filesystem_radiobutton"
             ).value = True
-            self.switch_ssh_widgets_display(display_ssh=False)
-            self.query_one(
-                "#configs_setup_ssh_connection_button"
-            ).visible = False
->>>>>>> 20dd9b70
+
+            self.setup_widgets_to_display(connection_method="local_filesystem")
 
         # Setup tooltips
         if not self.interface:
@@ -340,7 +331,6 @@
             "AWS S3",
         ], "Unexpected label."
 
-<<<<<<< HEAD
         connection_method = self.connection_method_from_radiobutton_id(
             radiobutton_id
         )
@@ -352,21 +342,6 @@
             self.fill_inputs_with_project_configs()
 
         self.setup_widgets_to_display(connection_method)
-=======
-        if label == "No connection (local only)":
-            self.query_one("#configs_central_path_input").value = ""
-            self.query_one("#configs_central_path_input").disabled = True
-            self.query_one(
-                "#configs_central_path_select_button"
-            ).disabled = True
-            display_ssh = False
-        else:
-            self.query_one("#configs_central_path_input").disabled = False
-            self.query_one(
-                "#configs_central_path_select_button"
-            ).disabled = False
-            display_ssh = True if label == "SSH" else False
->>>>>>> 20dd9b70
 
         self.set_central_path_input_tooltip(display_ssh)
 
@@ -450,22 +425,6 @@
         for widget in self.config_ssh_widgets:
             widget.display = display_ssh
 
-<<<<<<< HEAD
-=======
-        self.query_one(
-            "#configs_central_path_select_button"
-        ).display = not display_ssh
-
-        if self.interface is None:
-            self.query_one(
-                "#configs_setup_ssh_connection_button"
-            ).visible = False
-        else:
-            self.query_one(
-                "#configs_setup_ssh_connection_button"
-            ).visible = display_ssh
-
->>>>>>> 20dd9b70
         if not self.query_one("#configs_central_path_input").value:
             if display_ssh:
                 placeholder = f"e.g. {self.get_platform_dependent_example_paths('central', ssh=True)}"
@@ -652,20 +611,10 @@
 
             # Could not find a neater way to combine the push screen
             # while initiating the callback in one case but not the other.
-<<<<<<< HEAD
             connection_method = cfg_kwargs["connection_method"]
 
             # To trigger the appearance of "Setup connection" button
             self.setup_widgets_to_display(connection_method)
-=======
-            if cfg_kwargs["connection_method"] == "ssh":
-                self.query_one(
-                    "#configs_setup_ssh_connection_button"
-                ).visible = True
-                self.query_one(
-                    "#configs_setup_ssh_connection_button"
-                ).disabled = False
->>>>>>> 20dd9b70
 
             if connection_method == "ssh":
                 message = message_template.format(method_name="SSH")
