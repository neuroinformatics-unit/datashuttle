--- conflicted
+++ resolved
@@ -246,11 +246,7 @@
                 disable_container = not self.query_one(
                     "#template_settings_validation_on_checkbox"
                 ).value
-<<<<<<< HEAD
-            self.query_one(
-                "#template_inner_container"
-            ).disabled = disable_container
-=======
+
             self.query_one("#template_inner_container").disabled = (
                 disable_container
             )
@@ -258,7 +254,6 @@
             self.interface.save_tui_settings(
                 is_on, "suggest_next_sub_ses_central"
             )
->>>>>>> e47c1628
 
     def on_radio_set_changed(self, event: RadioSet.Changed) -> None:
         """Update the displayed SSH widgets when the `connection_method`
