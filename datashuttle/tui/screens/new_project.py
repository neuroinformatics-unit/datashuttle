--- conflicted
+++ resolved
@@ -36,12 +36,8 @@
 
     TITLE = "Make New Project"
 
-<<<<<<< HEAD
-    def __init__(self, mainwindow: App) -> None:
+    def __init__(self, mainwindow: TuiApp) -> None:
         """PLACEHOLDER."""
-=======
-    def __init__(self, mainwindow: TuiApp) -> None:
->>>>>>> 44bd759e
         super(NewProjectScreen, self).__init__()
 
         self.mainwindow = mainwindow
