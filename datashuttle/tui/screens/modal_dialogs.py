from __future__ import annotations

import asyncio
from typing import TYPE_CHECKING, Callable, Optional

if TYPE_CHECKING:
    from pathlib import Path

    from textual.app import ComposeResult
    from textual.widgets import DirectoryTree
    from textual.worker import Worker

    from datashuttle.tui.app import TuiApp
    from datashuttle.utils.custom_types import InterfaceOutput, Prefix

import platform
from pathlib import Path

import psutil
from textual.containers import Container, Horizontal
from textual.screen import ModalScreen
from textual.widgets import (
    Button,
    Input,
    Label,
    LoadingIndicator,
    Select,
    Static,
)

from datashuttle.tui.custom_widgets import CustomDirectoryTree
from datashuttle.tui.utils.tui_decorators import (
    ClickInfo,
    require_double_click,
)


class MessageBox(ModalScreen):
    """
    A screen for rendering error messages.

    message : str
        The message to display in the message box

    border_color : str
        The color to pass to the `border` style on the widget. Note that the
        keywords 'red' 'grey' 'green' are overridden for custom style.
    """

    def __init__(self, message: str, border_color: str) -> None:
        super(MessageBox, self).__init__()

        self.message = message
        self.border_color = border_color

    def compose(self) -> ComposeResult:
        yield Container(
            Container(
                Static(self.message, id="messagebox_message_label"),
                id="messagebox_message_container",
            ),
            Container(Button("OK"), id="messagebox_ok_button"),
            id="messagebox_top_container",
        )

    def on_mount(self) -> None:
        if self.border_color == "red":
            color = "rgb(140, 12, 0)"
        elif self.border_color == "green":
            color = "rgb(1, 138, 13)"
        elif self.border_color in ["gray", "grey"]:
            color = "rgb(184, 184, 184)"
        else:
            color = self.border_color

        self.query_one("#messagebox_top_container").styles.border = (
            "thick",
            color,
        )

    def on_button_pressed(self) -> None:
        self.dismiss(True)


class ConfirmAndAwaitTransferPopup(ModalScreen):
    """
    A popup screen for confirming, awaiting and finishing a Transfer.

    When users select Transfer, this screen pops up to a) allow users to confirm transfer b) display
    a `LoadingIndicator` while the transfer runs in a separate worker c) indicate the transfer is finished.
    It is much easier to handle this on a single screen, rather than open / close screens at each stage.
    """

    def __init__(
        self,
        message: str,
        transfer_func: Callable[[], Worker[InterfaceOutput]],
    ) -> None:
        super().__init__()

        self.transfer_func = transfer_func
        self.message = message

    def compose(self) -> ComposeResult:
        yield Container(
            Label(self.message, id="confirm_message_label"),
            Horizontal(
                Button("Yes", id="confirm_ok_button"),
                Button("No", id="confirm_cancel_button"),
                id="confirm_button_container",
            ),
            id="confirm_top_container",
        )

    def on_button_pressed(self, event: Button.Pressed) -> None:
        if event.button.id == "confirm_ok_button":
            self.query_one("#confirm_button_container").remove()

            # Start the data transfer
            asyncio.create_task(
                self.handle_transfer_and_update_ui_when_complete(),
                name="data_transfer_async_task",
            )

            self.query_one("#confirm_message_label").update("Transferring...")
            loading_indicator = LoadingIndicator(id="loading_indicator")
            self.query_one("#confirm_top_container").mount(loading_indicator)
        else:
            self.dismiss()

    async def handle_transfer_and_update_ui_when_complete(self) -> None:
        """Runs the data transfer worker and updates the UI on completion"""

        data_transfer_worker = self.transfer_func()
        await data_transfer_worker.wait()
        success, output = data_transfer_worker.result
        self.dismiss()

        if success:
            self.app.push_screen(
                MessageBox(
                    "Transfer finished."
                    "\n\n"
                    "Check the most recent logs to "
                    "ensure transfer completed successfully.",
                    border_color="grey",
                )
            )
        else:
            self.app.show_modal_error_dialog(output)


class SearchingCentralForNextSubSesPopup(ModalScreen):
    """
    A popup to show message and a loading indicator when awaiting search next sub/ses across
    the folders present in both local and central machines. This search happens in a separate
    thread so as to allow TUI to display the loading indicate without freezing.

    Only displayed when the `include_central` flag is checked and the connection method is "ssh".
    """

    def __init__(self, sub_or_ses: Prefix) -> None:
        super().__init__()
        self.message = f"Searching central for next {sub_or_ses}"

    def compose(self) -> ComposeResult:
        yield Container(
            Label(self.message, id="searching_message_label"),
            LoadingIndicator(id="searching_animated_indicator"),
            id="searching_top_container",
        )


class SelectDirectoryTreeScreen(ModalScreen):
    """
    A modal screen that includes a DirectoryTree to browse
    and select folders. If a folder is double-clicked,
    the path to the folder is returned through 'dismiss'
    callback mechanism.

    Parameters
    ----------

    mainwindow : TuiApp
        Textual main app screen

    path_ : Optional[Path]
        Path to use as the DirectoryTree root,
        if `None` set to the system user home.
    """

    def __init__(
        self, mainwindow: TuiApp, path_: Optional[Path] = None
    ) -> None:
        super(SelectDirectoryTreeScreen, self).__init__()
        self.mainwindow = mainwindow

        self.available_drives = self.get_drives()

        if path_ is None:
            path_ = Path().home()
        self.path_ = path_

<<<<<<< HEAD
        self.selected_drive = self.get_selected_drive()
        self.prev_click_time = 0
=======
        if platform.system() == "Windows":
            self.selected_drive = self.path_.drive + "\\"
        else:
            self.selected_drive = "/"
        self.click_info = ClickInfo()
>>>>>>> 1b1802c8

    def compose(self) -> ComposeResult:

        label_message = (
            "Select (double click) a folder with the same name as the project.\n"
            "If the project folder does not exist, select the parent folder and it will be created."
        )

        drives = self.get_drives()

        yield Container(
            Static(label_message, id="select_directory_tree_screen_label"),
            Select(
                [(drive, drive) for drive in self.get_drives()],
                value=(
                    self.selected_drive
                    if self.selected_drive in drives
                    else drives[0]
                ),
                allow_blank=False,
                id="select_directory_tree_drive_select",
            ),
            CustomDirectoryTree(
                self.mainwindow,
                self.path_,
                id="select_directory_tree_directory_tree",
            ),
            Button("Cancel", id="cancel_button"),
            id="select_directory_tree_container",
        )

    @staticmethod
    def get_drives():
        operating_system = platform.system()

        assert operating_system in [
            "Windows",
            "Darwin",
            "Linux",
        ], f"Unexpected operating system: {operating_system} encountered"

        if platform.system() == "Windows":
            return [disk.device for disk in psutil.disk_partitions(all=False)]

        elif platform.system() in ["Darwin", "Linux"]:
            return ["/"] + [
                f"/{dir.name}" for dir in Path("/").iterdir() if dir.is_dir()
            ]

    def get_selected_drive(self):
        if platform.system() == "Windows":
            selected_drive = self.path_.drive + "\\"
        else:
            selected_drive = "/"
        return selected_drive

    def on_select_changed(self, event: Select.Changed) -> None:
        """Updates the directory tree when the drive is changed."""
        self.path_ = Path(event.value)
        self.query_one("#select_directory_tree_directory_tree").path = (
            self.path_
        )

    @require_double_click
    def on_directory_tree_directory_selected(
        self, event: DirectoryTree.DirectorySelected
    ) -> None:
        if event.path.is_file():
            return
        else:
            self.dismiss(event.path)

    def on_button_pressed(self, event: Button.Pressed) -> None:
        if event.button.id == "cancel_button":
            self.dismiss(False)


class RenameFileOrFolderScreen(ModalScreen):
    """ """

    def __init__(self, mainwindow: TuiApp, path_: Path) -> None:
        super(RenameFileOrFolderScreen, self).__init__()

        self.mainwindow = mainwindow
        self.path_ = path_

    def compose(self) -> ComposeResult:
        yield Container(
            Label("Input the new name:", id="rename_screen_label"),
            Input(value=self.path_.stem, id="rename_screen_input"),
            Horizontal(
                Button("Ok", id="rename_screen_okay_button"),
                Button("Cancel", id="rename_screen_cancel_button"),
                id="rename_screen_horizontal",
            ),
            id="rename_screen_container",
        )

    def on_button_pressed(self, event: Button.Pressed) -> None:
        """"""
        if event.button.id == "rename_screen_okay_button":
            self.dismiss(self.query_one("#rename_screen_input").value)

        elif event.button.id == "rename_screen_cancel_button":
            self.dismiss(False)<|MERGE_RESOLUTION|>--- conflicted
+++ resolved
@@ -30,7 +30,6 @@
 
 from datashuttle.tui.custom_widgets import CustomDirectoryTree
 from datashuttle.tui.utils.tui_decorators import (
-    ClickInfo,
     require_double_click,
 )
 
@@ -201,16 +200,8 @@
             path_ = Path().home()
         self.path_ = path_
 
-<<<<<<< HEAD
         self.selected_drive = self.get_selected_drive()
         self.prev_click_time = 0
-=======
-        if platform.system() == "Windows":
-            self.selected_drive = self.path_.drive + "\\"
-        else:
-            self.selected_drive = "/"
-        self.click_info = ClickInfo()
->>>>>>> 1b1802c8
 
     def compose(self) -> ComposeResult:
 
