from __future__ import annotations

import asyncio
from typing import TYPE_CHECKING, Callable, Optional

if TYPE_CHECKING:
    from pathlib import Path

    from textual.app import ComposeResult
    from textual.widgets import DirectoryTree
    from textual.worker import Worker

    from datashuttle.tui.app import TuiApp
    from datashuttle.utils.custom_types import InterfaceOutput, Prefix

import platform
from pathlib import Path

import psutil
from textual.containers import Container, Horizontal
from textual.screen import ModalScreen
from textual.widgets import (
    Button,
    Input,
    Label,
    LoadingIndicator,
    Select,
    Static,
)

from datashuttle.tui.custom_widgets import CustomDirectoryTree
from datashuttle.tui.utils.tui_decorators import (
    ClickInfo,
    require_double_click,
)


class MessageBox(ModalScreen):
    """
    A screen for rendering error messages.

    message : str
        The message to display in the message box

    border_color : str
        The color to pass to the `border` style on the widget. Note that the
        keywords 'red' 'grey' 'green' are overridden for custom style.
    """

    def __init__(self, message: str, border_color: str) -> None:
        super(MessageBox, self).__init__()

        self.message = message
        self.border_color = border_color

    def compose(self) -> ComposeResult:
        yield Container(
            Container(
                Static(self.message, id="messagebox_message_label"),
                id="messagebox_message_container",
            ),
            Container(Button("OK"), id="messagebox_ok_button"),
            id="messagebox_top_container",
        )

    def on_mount(self) -> None:
        if self.border_color == "red":
            color = "rgb(140, 12, 0)"
        elif self.border_color == "green":
            color = "rgb(1, 138, 13)"
        elif self.border_color in ["gray", "grey"]:
            color = "rgb(184, 184, 184)"
        else:
            color = self.border_color

        self.query_one("#messagebox_top_container").styles.border = (
            "thick",
            color,
        )

    def on_button_pressed(self) -> None:
        self.dismiss(True)


class ConfirmAndAwaitTransferPopup(ModalScreen):
    """
    A popup screen for confirming, awaiting and finishing a Transfer.

    When users select Transfer, this screen pops up to a) allow users to confirm transfer b) display
    a `LoadingIndicator` while the transfer runs in a separate worker c) indicate the transfer is finished.
    It is much easier to handle this on a single screen, rather than open / close screens at each stage.
    """

    def __init__(
        self,
        message: str,
        transfer_func: Callable[[], Worker[InterfaceOutput]],
    ) -> None:
        super().__init__()

        self.transfer_func = transfer_func
        self.message = message

    def compose(self) -> ComposeResult:
        yield Container(
            Label(self.message, id="confirm_message_label"),
            Horizontal(
                Button("Yes", id="confirm_ok_button"),
                Button("No", id="confirm_cancel_button"),
                id="confirm_button_container",
            ),
            id="confirm_top_container",
        )

    def on_button_pressed(self, event: Button.Pressed) -> None:
        if event.button.id == "confirm_ok_button":
            self.query_one("#confirm_button_container").remove()

            # Start the data transfer
            asyncio.create_task(
                self.handle_transfer_and_update_ui_when_complete(),
                name="data_transfer_async_task",
            )

            self.query_one("#confirm_message_label").update("Transferring...")
            loading_indicator = LoadingIndicator(id="loading_indicator")
            self.query_one("#confirm_top_container").mount(loading_indicator)
        else:
            self.dismiss()

    async def handle_transfer_and_update_ui_when_complete(self) -> None:
        """Runs the data transfer worker and updates the UI on completion"""

        data_transfer_worker = self.transfer_func()
        await data_transfer_worker.wait()
        success, output = data_transfer_worker.result
        self.dismiss()

        if success:
            self.app.push_screen(
                MessageBox(
                    "Transfer finished."
                    "\n\n"
                    "Check the most recent logs to "
                    "ensure transfer completed successfully.",
                    border_color="grey",
                )
            )
        else:
            self.app.show_modal_error_dialog(output)


class SearchingCentralForNextSubSesPopup(ModalScreen):
    """
    A popup to show message and a loading indicator when awaiting search next sub/ses across
    the folders present in both local and central machines. This search happens in a separate
    thread so as to allow TUI to display the loading indicate without freezing.

    Only displayed when the `include_central` flag is checked and the connection method is "ssh".
    """

    def __init__(self, sub_or_ses: Prefix) -> None:
        super().__init__()
        self.message = f"Searching central for next {sub_or_ses}"

    def compose(self) -> ComposeResult:
        yield Container(
            Label(self.message, id="searching_message_label"),
            LoadingIndicator(id="searching_animated_indicator"),
            id="searching_top_container",
        )


class SelectDirectoryTreeScreen(ModalScreen):
    """
    A modal screen that includes a DirectoryTree to browse
    and select folders. If a folder is double-clicked,
    the path to the folder is returned through 'dismiss'
    callback mechanism.

    Parameters
    ----------

    mainwindow : TuiApp
        Textual main app screen

    path_ : Optional[Path]
        Path to use as the DirectoryTree root,
        if `None` set to the system user home.
    """

    def __init__(
        self, mainwindow: TuiApp, path_: Optional[Path] = None
    ) -> None:
        super(SelectDirectoryTreeScreen, self).__init__()
        self.mainwindow = mainwindow

        self.available_drives = self.get_drives()

        if path_ is None:
            path_ = Path().home()
        self.path_ = path_

<<<<<<< HEAD
        if platform.system() == "Windows":
            self.selected_drive = self.path_.drive + "\\"
        else:
            self.selected_drive = "/"
        self.prev_click_time = 0
=======
        self.click_info = ClickInfo()
>>>>>>> 1c2690dc

    def compose(self) -> ComposeResult:

        label_message = (
            "Select (double click) a folder with the same name as the project.\n"
            "If the project folder does not exist, select the parent folder and it will be created."
        )

        drives = self.get_drives()

        yield Container(
            Static(label_message, id="select_directory_tree_screen_label"),
            Select(
                [(drive, drive) for drive in self.get_drives()],
                value=(
                    self.selected_drive
                    if self.selected_drive in drives
                    else drives[0]
                ),
                allow_blank=False,
                id="select_directory_tree_drive_select",
            ),
            CustomDirectoryTree(
                self.mainwindow,
                self.path_,
                id="select_directory_tree_directory_tree",
            ),
            Button("Cancel", id="cancel_button"),
            id="select_directory_tree_container",
        )

    @staticmethod
    def get_drives():
        operating_system = platform.system()

        assert operating_system in [
            "Windows",
            "Darwin",
            "Linux",
        ], f"Unexpected operating system: {operating_system} encountered"

        if platform.system() == "Windows":
            return [disk.device for disk in psutil.disk_partitions(all=False)]

        elif platform.system() in ["Darwin", "Linux"]:
            return ["/"] + [
                f"/{dir.name}" for dir in Path("/").iterdir() if dir.is_dir()
            ]

    def on_select_changed(self, event: Select.Changed) -> None:
        """Updates the directory tree when the drive is changed."""
        self.path_ = Path(event.value)
        self.query_one("#select_directory_tree_directory_tree").path = (
            self.path_
        )

    @require_double_click
    def on_directory_tree_directory_selected(
        self, event: DirectoryTree.DirectorySelected
    ) -> None:
        if event.path.is_file():
            return
        else:
            self.dismiss(event.path)

    def on_button_pressed(self, event: Button.Pressed) -> None:
        if event.button.id == "cancel_button":
            self.dismiss(False)


class RenameFileOrFolderScreen(ModalScreen):
    """ """

    def __init__(self, mainwindow: TuiApp, path_: Path) -> None:
        super(RenameFileOrFolderScreen, self).__init__()

        self.mainwindow = mainwindow
        self.path_ = path_

    def compose(self) -> ComposeResult:
        yield Container(
            Label("Input the new name:", id="rename_screen_label"),
            Input(value=self.path_.stem, id="rename_screen_input"),
            Horizontal(
                Button("Ok", id="rename_screen_okay_button"),
                Button("Cancel", id="rename_screen_cancel_button"),
                id="rename_screen_horizontal",
            ),
            id="rename_screen_container",
        )

    def on_button_pressed(self, event: Button.Pressed) -> None:
        """"""
        if event.button.id == "rename_screen_okay_button":
            self.dismiss(self.query_one("#rename_screen_input").value)

        elif event.button.id == "rename_screen_cancel_button":
            self.dismiss(False)<|MERGE_RESOLUTION|>--- conflicted
+++ resolved
@@ -201,15 +201,11 @@
             path_ = Path().home()
         self.path_ = path_
 
-<<<<<<< HEAD
         if platform.system() == "Windows":
             self.selected_drive = self.path_.drive + "\\"
         else:
             self.selected_drive = "/"
-        self.prev_click_time = 0
-=======
         self.click_info = ClickInfo()
->>>>>>> 1c2690dc
 
     def compose(self) -> ComposeResult:
 
