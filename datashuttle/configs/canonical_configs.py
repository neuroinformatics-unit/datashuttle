"""Contains all information for the required
format of the configs class. This is clearly defined
as configs can be provided from file or input dynamically
and so careful checks must be done.

If adding a new config, first add the key to
get_canonical_configs() and type to
get_canonical_configs()
"""

from __future__ import annotations

from typing import (
    TYPE_CHECKING,
    Dict,
    List,
    Literal,
    Optional,
    Union,
)

if TYPE_CHECKING:
    from datashuttle.configs.config_class import Configs
from pathlib import Path

import typeguard

from datashuttle.utils import folders, utils
from datashuttle.utils.custom_exceptions import ConfigError


def get_canonical_configs() -> dict:
    """The only permitted types for DataShuttle
    config values.
    """
    canonical_configs = {
        "local_path": Union[str, Path],
        "central_path": Optional[Union[str, Path]],
        "connection_method": Optional[Literal["ssh", "local_filesystem"]],
        "central_host_id": Optional[str],
        "central_host_username": Optional[str],
    }

    return canonical_configs


def keys_str_on_file_but_path_in_class() -> list[str]:
    """All configs which are paths are converted to pathlib.Path
    objects on load. This list indicates which config entries
    are to be converted to Path.
    """
    return [
        "local_path",
        "central_path",
    ]


# -----------------------------------------------------------------------------
# Check Configs
# -----------------------------------------------------------------------------


def check_dict_values_raise_on_fail(config_dict: Configs) -> None:
    """Central function for performing checks on a
    DataShuttle Configs UserDict class. This should
    be run after any change to the configs (e.g.
    make_config_file, update_config_file, supply_config_file).

    This will raise assert if condition is not met.

    Parameters
    ----------
    config_dict
        datashuttle config UserDict

    """
    canonical_dict = get_canonical_configs()

    for key in canonical_dict.keys():
        if key not in config_dict.keys():
            utils.log_and_raise_error(
                f"Loading Failed. The key '{key}' was not "
                f"found in the config. "
                f"Config file was not updated.",
                ConfigError,
            )

    for key in config_dict.keys():
        if key not in canonical_dict.keys():
            utils.log_and_raise_error(
                f"The config contains an invalid key: {key}. "
                f"Config file was not updated.",
                ConfigError,
            )

    check_config_types(config_dict)

    raise_on_bad_local_only_project_configs(config_dict)

    if list(config_dict.keys()) != list(canonical_dict.keys()):
        utils.log_and_raise_error(
            f"New config keys are in the wrong order. The"
            f" order should be: {canonical_dict.keys()}.",
            ConfigError,
        )

    raise_on_bad_path_syntax(
        config_dict["local_path"].as_posix(), "local_path"
    )

    if config_dict["central_path"] is not None:
        raise_on_bad_path_syntax(
            config_dict["central_path"].as_posix(), "central_path"
        )

    # Check SSH settings
    if config_dict["connection_method"] == "ssh" and (
        not config_dict["central_host_id"]
        or not config_dict["central_host_username"]
    ):
        utils.log_and_raise_error(
            "'central_host_id' and 'central_host_username' are "
            "required if 'connection_method' is 'ssh'.",
            ConfigError,
        )

    # Initialise the local project folder
    utils.print_message_to_user(
        f"Making project folder at: {config_dict['local_path']}"
    )
    try:
        folders.create_folders(config_dict["local_path"])
    except OSError:
        utils.log_and_raise_error(
            f"Could not make project folder at: {config_dict['local_path']}. "
            f"Config file not updated.",
            RuntimeError,
        )


def raise_on_bad_local_only_project_configs(config_dict: Configs) -> None:
    """There is no circumstance where one of `central_path` and `connection_method`
    should be set and not the other. Either both are set ('full' project) or
    neither are ('local only' project). Check this assumption here.
    """
    params_are_none = local_only_configs_are_none(config_dict)

    if any(params_are_none):
        if not all(params_are_none):
            utils.log_and_raise_error(
                "Either both `central_path` and `connection_method` must be set, "
                "or must both be `None` (for local-project mode).",
                ConfigError,
            )


def local_only_configs_are_none(config_dict: Configs) -> list[bool]:
    """Check if the central_path and connection_method config options
    are set to `None`.
    """
    return [
        config_dict[key] is None
        for key in ["central_path", "connection_method"]
    ]


def raise_on_bad_path_syntax(
    path_name: str,
    path_type: str,
) -> None:
    """Error if some common, unsupported patterns are observed
    (e.g. ~, .) for path.
    """
    if path_name[0] == "~":
        utils.log_and_raise_error(
            f"{path_type} must contain the full folder path with no ~ syntax.",
            ConfigError,
        )

    # pathlib strips "./" so not checked.
    for bad_start in [".", "../"]:
        if path_name.startswith(bad_start):
            utils.log_and_raise_error(
                f"{path_type} must contain the full folder path "
                "with no dot syntax.",
                ConfigError,
            )


def check_config_types(config_dict: Configs) -> None:
    """Check the type of passed configs matches the canonical types."""
    required_types = get_canonical_configs()

    for key in config_dict.keys():
        expected_type = required_types[key]
        try:
            typeguard.check_type(config_dict[key], expected_type)
        except typeguard.TypeCheckError:
            utils.log_and_raise_error(
                f"The type of the value at '{key}' is incorrect, "
                f"it must be {expected_type}. "
                f"Config file was not updated.",
                ConfigError,
            )


# -----------------------------------------------------------------------------
# Persistent settings
# -----------------------------------------------------------------------------


def get_tui_config_defaults() -> Dict:
    """Get the default settings for the datatype checkboxes
    in the TUI.

    Two sets are maintained (one for creating,
    one for transfer) which have different defaults.
    By default, all broad datatype checkboxes are displayed,
    and narrow are turned off.
    """
    settings = {
        "tui": {
            "create_checkboxes_on": {},
            "transfer_checkboxes_on": {
                "all": {"on": True, "displayed": True},
                "all_datatype": {"on": False, "displayed": True},
                "all_non_datatype": {"on": False, "displayed": True},
            },
            "top_level_folder_select": {
                "create_tab": "rawdata",
                "toplevel_transfer": "rawdata",
                "custom_transfer": "rawdata",
            },
            "bypass_validation": False,
            "overwrite_existing_files": "never",
            "dry_run": False,
            "suggest_next_sub_ses_central": False,
        }
    }

    # Fill all datatype options
    for broad_key in get_broad_datatypes():
        settings["tui"]["create_checkboxes_on"][broad_key] = {  # type: ignore
            "on": True,
            "displayed": True,
        }
        settings["tui"]["transfer_checkboxes_on"][broad_key] = {  # type: ignore
            "on": False,
            "displayed": True,
        }

    for narrow_key in quick_get_narrow_datatypes():
        settings["tui"]["create_checkboxes_on"][narrow_key] = {  # type: ignore
            "on": False,
            "displayed": False,
        }
        settings["tui"]["transfer_checkboxes_on"][narrow_key] = {  # type: ignore
            "on": False,
            "displayed": False,
        }

    return settings


def get_name_templates_defaults() -> Dict:
    """Get the default values for name_templates."""
    return {"name_templates": {"on": False, "sub": None, "ses": None}}


def get_persistent_settings_defaults() -> Dict:
    """Persistent settings are settings that are maintained
    across sessions. Currently, persistent settings for
    both the API and TUI are stored in the same place.

    Currently, settings for the working top level folder,
    TUI checkboxes and name templates (i.e. regexp
    validation for sub and ses names) are stored.
    """
    settings = {}
    settings.update(get_tui_config_defaults())
    settings.update(get_name_templates_defaults())

    return settings


def get_datatypes() -> List[str]:
    """Canonical list of datatype flags based on NeuroBlueprint.

    This must be kept up to date with the datatypes in the NeuroBlueprint specification.
    """
    return get_broad_datatypes() + quick_get_narrow_datatypes()


def get_broad_datatypes():
    """Return a list of broad datatypes."""
    return ["ephys", "behav", "funcimg", "anat"]


def get_narrow_datatypes():
    """Return the narrow datatype associated with each broad datatype.
    The mapping between broad and narrow datatypes is required for validation.
    """
    return {
        "behav": ["motion"],
        "ephys": ["ecephys", "icephys", "emg"],
        "funcimg": ["cscope", "f2pe", "fmri", "fusi"],
        "anat": [
            "2pe",
            "bf",
            "cars",
            "conf",
            "dic",
            "df",
            "fluo",
            "mpe",
            "nlo",
            "oct",
            "pc",
            "pli",
            "sem",
            "spim",
            "sr",
            "tem",
            "uct",
            "mri",
        ],
    }


def quick_get_narrow_datatypes():
    """A convenience wrapper around `get_narrow_datatypes()`
    to quickly get a list of all narrow datatypes.
    """
    all_narrow_datatypes = get_narrow_datatypes()
    top_level_keys = list(all_narrow_datatypes.keys())
    flat_narrow_datatypes = []

    for key in top_level_keys:
        flat_narrow_datatypes += all_narrow_datatypes[key]

    return flat_narrow_datatypes


<<<<<<< HEAD
def in_place_update_settings_for_narrow_datatype(settings: dict):
    """In versions < v0.6.0, only 'broad' datatypes were implemented
=======
def in_place_update_narrow_datatypes_if_required(user_settings: dict):
    """
    In versions < v0.6.0, only 'broad' datatypes were implemented
>>>>>>> e47c1628
    and available in the TUI. Since, 'narrow' datatypes are introduced
    and datatype tui can be set to be both on / off but also
    displayed / not displayed.

    This function converts the old format to the new format so that
    all broad datatype settings (on / off) are maintained in
    then new version. It does this by copying the full default
    parameters and overwriting them with the available user-set
    defaults. This is the best approach, as it maintains the
    order of the datatypes (otherwise, inserting non-existing
    datatypes into the user datatype dict results in the wrong order).

    """
    # Find out what is included in the loaded config file,
    # that determines its version

    has_narrow_datatypes = isinstance(
        user_settings["tui"]["create_checkboxes_on"]["behav"], dict
    )  # added 'narrow datatype' v0.6.0 with major refactor to dict

    all_narrow_datatypes = quick_get_narrow_datatypes()

    is_not_missing_any_narrow_datatypes = all(
        [
            dtype in user_settings["tui"]["create_checkboxes_on"]
            for dtype in all_narrow_datatypes
        ]
    )

    if is_not_missing_any_narrow_datatypes:
        assert all(
            [
                dtype in user_settings["tui"]["transfer_checkboxes_on"]
                for dtype in all_narrow_datatypes
            ]
        ), "Somehow there are datatypes missing in `transfer_checkboxes_on` but not `create_checkboxes_on`"

    if has_narrow_datatypes and is_not_missing_any_narrow_datatypes:
        return

    # Make a dictionary of the canonical configs to fill in with whatever
    # user data exists. This ensures the order of the keys is always the same.
    canonical_tui_configs = get_tui_config_defaults()

    new_checkbox_configs = {
        "create_checkboxes_on": (
            canonical_tui_configs["tui"]["create_checkboxes_on"]
        ),
        "transfer_checkboxes_on": (
            canonical_tui_configs["tui"]["transfer_checkboxes_on"]
        ),
    }

    # Copy the pre-existing settings unique to the transfer checkboxes
    for key in ["all", "all_datatype", "all_non_datatype"]:
        if has_narrow_datatypes:
            new_checkbox_configs["transfer_checkboxes_on"][key] = (
                user_settings["tui"]["transfer_checkboxes_on"][key]
            )
        else:
            new_checkbox_configs["transfer_checkboxes_on"][key]["on"] = (
                user_settings["tui"]["transfer_checkboxes_on"][key]
            )

    # Copy any datatype information that exists. Broad datatypes will all be there
    # but some narrow datatypes might be missing.
    for checkbox_type in ["create_checkboxes_on", "transfer_checkboxes_on"]:

        datatypes_that_user_has = list(
            user_settings["tui"][checkbox_type].keys()
        )

        for dtype in get_datatypes():

            if dtype in datatypes_that_user_has:

                if has_narrow_datatypes:
                    new_checkbox_configs[checkbox_type][dtype] = user_settings[
                        "tui"
                    ][checkbox_type][dtype]
                else:
                    # in versions < 0.6.0 the datatype settings was only a bool
                    # indicating whether the checkbox is on or not. New versions
                    # are a dictionary indicating if the checkbox is on ("on")
                    # and displayed ("displayed").
                    new_checkbox_configs[checkbox_type][dtype]["on"] = (
                        user_settings["tui"][checkbox_type][dtype]
                    )

        user_settings["tui"][checkbox_type] = new_checkbox_configs[
            checkbox_type
        ]<|MERGE_RESOLUTION|>--- conflicted
+++ resolved
@@ -341,14 +341,9 @@
     return flat_narrow_datatypes
 
 
-<<<<<<< HEAD
 def in_place_update_settings_for_narrow_datatype(settings: dict):
     """In versions < v0.6.0, only 'broad' datatypes were implemented
-=======
-def in_place_update_narrow_datatypes_if_required(user_settings: dict):
-    """
-    In versions < v0.6.0, only 'broad' datatypes were implemented
->>>>>>> e47c1628
+
     and available in the TUI. Since, 'narrow' datatypes are introduced
     and datatype tui can be set to be both on / off but also
     displayed / not displayed.
