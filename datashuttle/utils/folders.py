--- conflicted
+++ resolved
@@ -539,11 +539,6 @@
             search_str = format_and_validate_datetime_search_str(
                 search_str, format_type, tag
             )
-<<<<<<< HEAD
-
-            matching_names: List[str]
-=======
->>>>>>> d1ede1dd
 
             # Use the helper function to perform the glob search
             if sub:
@@ -593,10 +588,7 @@
     end_timepoint: datetime,
 ) -> List[str]:
     """Filter a list of names based on a datetime range.
-<<<<<<< HEAD
-
-=======
->>>>>>> d1ede1dd
+
     Assumes all names contain the format_type pattern (e.g., date-*, time-*)
     as they were searched using this pattern.
 
@@ -674,11 +666,7 @@
 
 def find_datetime_in_name(
     name: str, format_type: str, tag: str
-<<<<<<< HEAD
 ) -> tuple[str | Any, ...] | None:
-=======
-) -> tuple[str, str] | None:
->>>>>>> d1ede1dd
     """Find and extract datetime values from a name using a regex pattern.
 
     Parameters
