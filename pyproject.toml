[project]
name = "datashuttle"
authors = [
    {name = "Joe Ziminski", email = "j.ziminski@ucl.ac.uk"},
    {name = "Adam Tyson", email = "code@adamltyson.com"},
    {name = "Niko Sirmpilatze", email = "niko.sirbiladze@gmail.com"},
]
description = "DataShuttle automates the creation, validation and transfer of neuroscience project folders."
readme = "README.md"
requires-python = ">=3.9.0"
dynamic = ["version"]
license = {text = "BSD-3-Clause"}

dependencies = [
    "paramiko",
    "PyYAML",
    "requests",
    "rich",
    "fancylog>=0.4.2",
    "simplejson",
    "pyperclip",
    "textual==3.4.0",
    "show-in-file-manager",
    "gitpython",
    "typeguard",
    "psutil"
]

classifiers = [
    "Development Status :: 4 - Beta",
    "Programming Language :: Python",
    "Programming Language :: Python :: 3",
    "Programming Language :: Python :: 3.9",
    "Programming Language :: Python :: 3.10",
    "Programming Language :: Python :: 3.11",
    "Programming Language :: Python :: 3.12",
    "Operating System :: OS Independent",
    "License :: OSI Approved :: BSD License",
]

[project.urls]
"Bug Tracker" = "https://github.com/neuroinformatics-unit/datashuttle/issues"
Documentation = "https://datashuttle.neuroinformatics.dev"
"Source Code" = "https://github.com/neuroinformatics-unit/datashuttle"
"User support" = "https://github.com/neuroinformatics-unit/datashuttle/discussions"

[project.optional-dependencies]
dev = [
    "pandas",
    "pytest",
    "pytest-cov",
    "pytest-mock",
    "coverage",
    "tox",
    "mypy",
    "pre-commit",
    "ruff",
    "setuptools_scm",
    "textual-dev",
    "types-requests",
    "types-PyYAML",
    "types-appdirs",
    "types-paramiko",
    "types-simplejson",
    "pandas-stubs",
    "types-setuptools",
    "pytest-asyncio",
    "validators",
]

[build-system]
requires = [
    "setuptools>=45",
    "wheel",
    "setuptools_scm[toml]>=6.2",
]
build-backend = "setuptools.build_meta"

[tool.mypy]
exclude = [
    "tests/"
]

[tool.setuptools]
include-package-data = true

[tool.setuptools.packages.find]
include = ["datashuttle*"]
exclude = ["tests*", "docs*"]

[tool.pytest.ini_options]
addopts = "--cov=datashuttle"

[tool.ruff]
line-length = 79
exclude = ["__init__.py","build",".eggs"]
fix = true

# Ruff config is not exactly the same as in the movement repo, as
# currently we are only adding linting enforcement to docstrings.
# Other ruff rules that are also present in movement repo can be
# added here in a separate PR after these changes have been merged.

[tool.ruff.lint]
# See https://docs.astral.sh/ruff/rules/

<<<<<<< HEAD
[tool.ruff.lint.per-file-ignores]
"__init__.py" = ["F401"]
"tests/**/*" = ["TID252"]
=======
ignore = [
    "E203",  # whitespace before ':' (conflicts with Black)
    "E501",  # line too long (handled by Black)
    "E731",  # do not assign a lambda expression, use a def
    "C901",  # function is too complex
    "W291",  # trailing whitespace
    "W293",  # blank line contains whitespace
    "E402",  # module level import not at top of file
    "E722",  # do not use bare 'except'
    "D100",  # missing docstring in public module
    "D203",  # 1 blank line required before class docstring (conflicts with D211)
    "D213",  # multi-line docstring summary should start at the second line (conflicts with D212)
]
select = [
    "I",        # isort
    "E",        # pycodestyle errors
    "F",        # Pyflakes
    "TC",       # flake8-type-checking
    "TID252",   # flake8-tidy-imports relative-imports
    "D",        # pydocstyle
]
per-file-ignores = { "tests/*" = [
    "D"  # ignore docstring formatting in tests for now
], "examples/*" = [
    "D400", # first line should end with a period.
    "D415", # first line should end with a period, question mark...
    "D205", # missing blank line between summary and description
]}

[tool.ruff.format]
docstring-code-format = true # Also format code in docstrings
>>>>>>> 20dd9b70

[tool.ruff.lint.mccabe]
max-complexity = 18

[tool.ruff.lint.flake8-tidy-imports]
ban-relative-imports = "all"

[tool.setuptools_scm]

[tool.check-manifest]
ignore = [
  "*.yaml",
  ".bumpversion.cfg",
  "tox.ini",
  "docs/*",
  "docs/source/*",
  "docs/source/pages/*",
  "tests/*",
  "tests/tests_unit/*",
  "tests/tests_integration/*",
  ".flake8"
]

[project.scripts]
datashuttle = "datashuttle.tui_launcher:main"

[tool.codespell]
skip = '.git,*.pdf,*.svg'
#
# ignore-words-list = ''<|MERGE_RESOLUTION|>--- conflicted
+++ resolved
@@ -104,11 +104,6 @@
 [tool.ruff.lint]
 # See https://docs.astral.sh/ruff/rules/
 
-<<<<<<< HEAD
-[tool.ruff.lint.per-file-ignores]
-"__init__.py" = ["F401"]
-"tests/**/*" = ["TID252"]
-=======
 ignore = [
     "E203",  # whitespace before ':' (conflicts with Black)
     "E501",  # line too long (handled by Black)
@@ -131,7 +126,8 @@
     "D",        # pydocstyle
 ]
 per-file-ignores = { "tests/*" = [
-    "D"  # ignore docstring formatting in tests for now
+    "D",  # ignore docstring formatting in tests for now
+    "TID252"
 ], "examples/*" = [
     "D400", # first line should end with a period.
     "D415", # first line should end with a period, question mark...
@@ -140,7 +136,6 @@
 
 [tool.ruff.format]
 docstring-code-format = true # Also format code in docstrings
->>>>>>> 20dd9b70
 
 [tool.ruff.lint.mccabe]
 max-complexity = 18
