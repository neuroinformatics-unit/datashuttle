--- conflicted
+++ resolved
@@ -19,11 +19,8 @@
     "paramiko",
     "pytest",
     "PyYAML",
-<<<<<<< HEAD
     "requests",
     "rich",
-=======
->>>>>>> be4621ad
 ]
 
 
@@ -75,8 +72,4 @@
 max-complexity = 18
 per-file-ignores = [
     '__init__.py:F401',
-]
-<<<<<<< HEAD
-=======
-
->>>>>>> be4621ad
+]