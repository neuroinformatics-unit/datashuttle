--- conflicted
+++ resolved
@@ -531,11 +531,8 @@
         )
     else:
         os.makedirs(local_path, exist_ok=True)
-<<<<<<< HEAD
         os.makedirs(central_path, exist_ok=True)
 
-=======
->>>>>>> 29c01500
         project.update_config("local_path", central_path)
         project.update_config("central_path", local_path)
 
