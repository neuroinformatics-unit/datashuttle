import asyncio
import copy
import glob
import logging
import os
import pathlib
import shutil
import warnings
from os.path import join
from pathlib import Path

import yaml
from file_conflicts_pathtable import get_pathtable

from datashuttle import DataShuttle
from datashuttle.configs import canonical_configs, canonical_folders
from datashuttle.utils import ds_logger, rclone

# -----------------------------------------------------------------------------
# Setup and Teardown Test Project
# -----------------------------------------------------------------------------


def setup_project_default_configs(
    project_name,
    tmp_path,
    local_path=False,
    central_path=False,
):
    """Set up a fresh project to test on
    local_path / central_path: provide the config paths to set.
    """
    delete_project_if_it_exists(project_name)

    project = make_project(project_name)

    default_configs = get_test_config_arguments_dict(
        tmp_path, project_name, set_as_defaults=True
    )

    project.make_config_file(**default_configs)

    rclone.setup_rclone_config_for_ssh(
        project.cfg,
        project.cfg.get_rclone_config_name("ssh"),
        project.cfg.ssh_key_path,
    )

    if local_path:
        os.makedirs(local_path, exist_ok=True)
        project.update_config_file(local_path=local_path)

        delete_all_folders_in_local_path(project)
        project.cfg.make_and_get_logging_path()

    if central_path:
        os.makedirs(central_path, exist_ok=True)
        project.update_config_file(central_path=central_path)
        delete_all_folders_in_project_path(project, "central")
        project.cfg.make_and_get_logging_path()

    return project


def make_project_paths(config_dict):
    for path_name in ["local_path", "central_path"]:
        os.makedirs(config_dict[path_name], exist_ok=True)


def glob_basenames(search_path, recursive=False, exclude=None):
    """Use glob to search but strip the full path, including
    only the base name (lowest level).
    """
    paths_ = glob.glob(search_path, recursive=recursive)
    basenames = [os.path.basename(path_) for path_ in paths_]

    if exclude:
        basenames = [name for name in basenames if name not in exclude]

    return sorted(basenames)


def teardown_project(
    project,
):  # 99% sure these are unnecessary with pytest tmp_path but keep until SSH testing.
<<<<<<< HEAD
    """PLACEHOLDER."""
    os.chdir(cwd)
=======
    """"""
>>>>>>> e47c1628
    delete_all_folders_in_project_path(project, "central")
    delete_all_folders_in_project_path(project, "local")
    delete_project_if_it_exists(project.project_name)


def delete_all_folders_in_local_path(project):
    ds_logger.close_log_filehandler()
    if project.cfg["local_path"].is_dir():
        shutil.rmtree(project.cfg["local_path"])


def delete_all_folders_in_project_path(project, local_or_central):
    """PLACEHOLDER."""
    folder = f"{local_or_central}_path"

    if project.cfg is None or (
        folder == "central_path" and project.cfg[folder] is None
    ):
        return

    ds_logger.close_log_filehandler()
    if project.cfg[folder].is_dir() and project.cfg[folder].stem in [
        "local",
        "central",
    ]:
        shutil.rmtree(project.cfg[folder])


def delete_project_if_it_exists(project_name):
    """PLACEHOLDER."""
    config_path, _ = canonical_folders.get_project_datashuttle_path(
        project_name
    )
    if config_path.is_dir():
        ds_logger.close_log_filehandler()
        shutil.rmtree(config_path)


def setup_project_fixture(tmp_path, test_project_name, project_type="full"):
    """Set up a project, either in full mode or local-only mode. This is
    very similar to the `BaseTest` fixture but is designed for
    use in other fixtures that require additional boilerplate e.g. logging.
    """
    if project_type == "full":
        project = setup_project_default_configs(
            test_project_name,
            tmp_path,
            local_path=make_test_path(tmp_path, "local", test_project_name),
            central_path=make_test_path(
                tmp_path, "central", test_project_name
            ),
        )
    elif project_type == "local":
        project = make_project(test_project_name)
        project.make_config_file(
            local_path=make_test_path(tmp_path, "local", test_project_name)
        )

    return project


def make_test_path(base_path, local_or_central, test_project_name):
    return Path(base_path) / local_or_central / test_project_name


def create_all_pathtable_files(pathtable):
    """PLACEHOLDER."""
    for i in range(pathtable.shape[0]):
        filepath = pathtable["base_folder"][i] / pathtable["path"][i]
        filepath.parents[0].mkdir(parents=True, exist_ok=True)
        write_file(filepath, contents="test_entry")


def quick_create_project(base_path):
    pathtable = get_pathtable(base_path)
    create_all_pathtable_files(pathtable)


# -----------------------------------------------------------------------------
# Test Configs
# -----------------------------------------------------------------------------


def get_test_config_arguments_dict(
    tmp_path,
    project_name,
    set_as_defaults=False,
    required_arguments_only=False,
):
    """Retrieve configs, either the required configs
    (for project.make_config_file()), all configs (default)
    or non-default configs. Note that default configs here
    are the expected default arguments in project.make_config_file().

    Include spaces in path so this case is always checked
    """
    tmp_path = Path(tmp_path).as_posix()

    dict_ = {
        "local_path": f"{tmp_path}/not/a/re al/local/folder/{project_name}",
        "central_path": f"{tmp_path}/a/re al/central_ local/folder/{project_name}",
        "connection_method": "local_filesystem",
    }
    make_project_paths(dict_)

    if required_arguments_only:
        return dict_

    if set_as_defaults:
        dict_.update(
            {
                "central_host_id": None,
                "central_host_username": None,
            }
        )
    else:
        dict_.update(
            {
                "local_path": f"{tmp_path}/test/test_ local/test_edit/{project_name}",
                "central_path": f"{tmp_path}/nfs/test folder/test_edit2/{project_name}",
                "connection_method": "ssh",
                "central_host_id": "test_central_host_id",
                "central_host_username": "test_central_host_username",
            }
        )
        make_project_paths(dict_)

    return dict_


def get_all_broad_folders_used(value=True):
    """The `folders_used` construct tells the tests which
    folders were used (e.g. created or transferred) and
    which are not. This means the expected datatypes
    can be checked.

    When we want to get the broad folders used, we set all
    broad datatypes to `True` and all narrow datatype names to `False`.
    """
    broad_datatypes = {
        name: value for name in canonical_configs.get_broad_datatypes()
    }
    narrow_datatypes_off = {
        name: False for name in canonical_configs.quick_get_narrow_datatypes()
    }
    return broad_datatypes | narrow_datatypes_off


# -----------------------------------------------------------------------------
# Folder Checkers
# -----------------------------------------------------------------------------


def check_folder_tree_is_correct(
    base_folder, subs, sessions, folder_used, created_folder_dict=None
):
    """Automated test that folders are made based
    on the structure specified on project itself.

    Cycle through all datatypes (defined in
    canonical_folders.get_datatype_folders(), sub, sessions and check that
    the expected file exists. For  subfolders, recursively
    check all exist.

    The folder_used variable must be passed so we don't
    rely on project settings itself, as this doesn't explicitly test this.

    `created_folder_dict` is used to test the output of `create_folders`.
    """
    if created_folder_dict is None:
        created_folder_dict = {}

    for sub in subs:
        path_to_sub_folder = join(base_folder, sub)
        check_and_cd_folder(path_to_sub_folder)

        for ses in sessions:
            path_to_ses_folder = join(base_folder, sub, ses)
            check_and_cd_folder(path_to_ses_folder)

            for (
                key,
                folder,
            ) in canonical_folders.get_datatype_folders().items():
                assert key in folder_used, (
                    "Key not found in folder_used. "
                    "Update folder used and hard-coded tests: "
                    "test_custom_folder_names(), test_explicitly_session_list()"
                )

                assert folder.level in ["sub", "ses"]

                if folder.level == "sub":
                    datatype_path = join(path_to_sub_folder, folder.name)
                elif folder.level == "ses":
                    datatype_path = join(path_to_ses_folder, folder.name)

                if folder_used[key]:
                    check_and_cd_folder(datatype_path)

                    # Check the created path is found only in the expected
                    # dict entry.
                    for (
                        datatype_name,
                        all_datatype_paths,
                    ) in created_folder_dict.items():
                        if datatype_name == key:
                            assert Path(datatype_path) in all_datatype_paths
                        else:
                            assert (
                                Path(datatype_path) not in all_datatype_paths
                            )
                else:
                    assert not os.path.isdir(datatype_path)
                    assert key not in created_folder_dict


def check_and_cd_folder(path_):
    """Check a folder exists and CD to it if it does.

    Use the pytest -s flag to print all tested paths
    """
    assert os.path.isdir(path_)
    os.chdir(path_)


def check_datatype_sub_ses_uploaded_correctly(
    base_path_to_check,
    datatype_to_transfer,
    subs_to_upload=None,
    ses_to_upload=None,
):
    """Iterate through the project (datatype > ses > sub) and
    check that the folders at each level match those that are
    expected (passed in datatype / sub / ses to upload). Folders
    are searched with wildcard glob.

    Note: might be easier to flatten entire path with glob(**)
    then search...
    """
    if subs_to_upload:
        sub_names = glob_basenames(join(base_path_to_check, "*"))
        assert sub_names == sorted(subs_to_upload)

        # Check ses are all uploaded
        if ses_to_upload:
            for sub in subs_to_upload:
                ses_names = glob_basenames(
                    join(
                        base_path_to_check,
                        sub,
                        "*",
                    )
                )
                assert ses_names == sorted(ses_to_upload)

                # check datatype folders in session folder
                if datatype_to_transfer:
                    for ses in ses_names:
                        data_names = glob_basenames(
                            join(base_path_to_check, sub, ses, "*")
                        )
                        assert data_names == sorted(datatype_to_transfer)


def make_and_check_local_project_folders(
    project, top_level_folder, subs, sessions, datatype, datatypes_used=None
):
    """Make a local project folder tree with the specified datatype,
    subs, sessions and check it is made successfully.

    Since empty folders are not transferred, it is necessary
    to write a placeholder file in all bottom-level
    directories so ensure they are transferred.
    """
    if datatypes_used is None:
        datatypes_used = get_all_broad_folders_used()

    make_local_folders_with_files_in(
        project, top_level_folder, subs, sessions, datatype
    )

    check_folder_tree_is_correct(
        get_top_level_folder_path(project, "local", top_level_folder),
        subs,
        sessions,
        datatypes_used,
    )


def make_local_folders_with_files_in(
    project, top_level_folder, subs, sessions=None, datatype=""
):
    project.create_folders(top_level_folder, subs, sessions, datatype)
    for root, dirs, _ in os.walk(project.cfg["local_path"]):
        if not dirs:
            path_ = Path(root) / "placeholder_file.txt"
            write_file(path_, contents="placeholder")


# -----------------------------------------------------------------------------
# Config Checkers
# -----------------------------------------------------------------------------


def check_configs(project, kwargs, config_path=None):
    """PLACEHOLDER."""
    if config_path is None:
        config_path = project._config_path

    if not config_path.is_file():
        raise FileNotFoundError("Config file not found.")

    check_project_configs(project, kwargs)
    check_config_file(config_path, kwargs)


def check_project_configs(
    project,
    *kwargs,
):
    """Core function for checking the config against
    provided configs (kwargs). Open the config.yaml file
    and check the config values stored there,
    and in project.cfg, against the provided configs.

    Paths are stored as pathlib in the cfg but str in the .yaml
    """
    for arg_name, value in kwargs[0].items():
        if arg_name in canonical_configs.keys_str_on_file_but_path_in_class():
            assert type(project.cfg[arg_name]) in [
                pathlib.PosixPath,
                pathlib.WindowsPath,
            ]
            assert value == project.cfg[arg_name].as_posix()

        else:
            assert value == project.cfg[arg_name], f"{arg_name}"


def check_config_file(config_path, *kwargs):
    """PLACEHOLDER."""
    with open(config_path) as config_file:
        config_yaml = yaml.full_load(config_file)

        for name, value in kwargs[0].items():
            assert value == config_yaml[name], f"{name}"


# -----------------------------------------------------------------------------
# Test Helpers
# -----------------------------------------------------------------------------


def get_top_level_folder_path(
    project, local_or_central="local", folder_name="rawdata"
):
    """PLACEHOLDER."""
    assert folder_name in canonical_folders.get_top_level_folders(), (
        "folder_name must be canonical e.g. rawdata"
    )

    if local_or_central == "local":
        base_path = project.cfg["local_path"]
    else:
        base_path = project.cfg["central_path"]

    return base_path / folder_name


def handle_upload_or_download(
    project,
    upload_or_download,
    transfer_method,
    top_level_folder=None,
    swap_last_folder_only=False,
):
    """To keep things consistent and avoid the pain of writing
    files over SSH, to test download just swap the central
    and local server (so things are still transferred from
    local machine to central, but using the download function).

    Also returns the transfer method, if 'transfer_method="top_level_folder"`
    then the `top_level_folder` is used to determine the method,
    otherwise it is not used.
    """
    if upload_or_download == "download":
        central_path = swap_local_and_central_paths(
            project, swap_last_folder_only
        )
    else:
        central_path = project.cfg["central_path"]

    transfer_function = get_transfer_func(
        project, upload_or_download, transfer_method, top_level_folder
    )

    return transfer_function, central_path


def get_transfer_func(
    project, upload_or_download, transfer_method, top_level_folder=None
):
    """PLACEHOLDER."""
    if transfer_method == "top_level_folder":
        assert top_level_folder is not None, "must pass top-level-folder"
    assert top_level_folder in [None, "rawdata", "derivatives"]

    if upload_or_download == "download":
        if transfer_method == "entire_project":
            transfer_function = project.download_entire_project
        elif transfer_method == "top_level_folder":
            if top_level_folder == "rawdata":
                transfer_function = project.download_rawdata
            else:
                transfer_function = project.download_derivatives
        else:
            transfer_function = project.download_custom
    else:
        if transfer_method == "entire_project":
            transfer_function = project.upload_entire_project
        elif transfer_method == "top_level_folder":
            if top_level_folder == "rawdata":
                transfer_function = project.upload_rawdata
            else:
                transfer_function = project.upload_derivatives
        else:
            transfer_function = project.upload_custom

    return transfer_function


def swap_local_and_central_paths(project, swap_last_folder_only=False):
    """When testing upload vs. download, the most convenient way
    to test download is to swap the paths. In this case, we 'download'
    from local to central. It much simplifies creating the folders
    to transfer (which are created locally), and is fully required
    in tests with session scope fixture, in which a local project
    is made only once and repeatedly transferred.

    Typically, this is as simple as swapping central and local.
    For SSH test however, we want to use SSH to search the 'central'
    filesystem to find the necsesary files / folders to transfer.
    As such, the 'local' (which we are downloading from) must be the SSH
    path. As such, in this case we only want to swap the last folder only
    (i.e. "local" and "central"). In this case, we download from
    cfg["central_path"] (which is ssh_path/local) to cfg["local_path"]
    (which is filesystem/central).
    """
    local_path = copy.deepcopy(project.cfg["local_path"])
    central_path = copy.deepcopy(project.cfg["central_path"])

    os.makedirs(central_path, exist_ok=True)

    if swap_last_folder_only:
        new_local_path = (
            local_path.parent.parent
            / central_path.parent.name
            / central_path.name
        )
        os.makedirs(new_local_path, exist_ok=True)

        project.update_config_file(local_path=new_local_path)
        project.update_config_file(
            central_path=central_path.parent.parent
            / local_path.parent.name
            / local_path.name
        )
    else:
        os.makedirs(local_path, exist_ok=True)
        os.makedirs(central_path, exist_ok=True)

        project.update_config_file(local_path=central_path)
        project.update_config_file(central_path=local_path)

    return central_path


def get_default_sub_sessions_to_test():
    """Canonical subs / sessions for these tests."""
    subs = ["sub-001", "sub-002", "sub-003"]
    sessions = ["ses-001_datetime-20220516T135022", "ses-002", "ses-003"]
    return subs, sessions


def move_some_keys_to_end_of_dict(config):
    """Need to move connection method to the end
    so ssh opts are already set before it is changed.
    """
    config["connection_method"] = config.pop("connection_method")


def clear_capsys(capsys):
    """Read from capsys clears it, so new
    print statements are clearer to read.
    """
    capsys.readouterr()


def write_file(path_, contents="", append=False):
    key = "a" if append else "w"

    if not path_.parent.is_dir():
        os.makedirs(path_.parent, exist_ok=True)

    with open(path_, key) as file:
        file.write(contents)


def read_file(path_):
    with open(path_) as file:
        contents = file.readlines()
    return contents


def set_datashuttle_loggers(disable):
    """Turn off or on datashuttle logs, if these are
    on when testing with pytest they will be propagated
    to pytest's output, making it difficult to read.

    As such, these are turned off for all tests
    (in conftest.py)  and dynamically turned on in setup
    of test_logging.py and turned back off during
    tear-down.
    """
    for name in [ds_logger.get_logger_name(), "rich"]:
        logger = logging.getLogger(name)
        logger.disabled = disable


def check_working_top_level_folder_only_exists(
    folder_name, base_path_to_check, subs, sessions, folders_used=None
):
    """Check that the folder tree made in the 'folder_name'
    (e.g. 'rawdata') top level folder is correct. Additionally,
    check that no other top-level folders exist. This is to ensure
    that folders made / transferred from one top-level folder
    do not inadvertently transfer other top-level folders.
    """
    if folders_used is None:
        folders_used = get_all_broad_folders_used()

    check_folder_tree_is_correct(
        base_path_to_check,
        subs,
        sessions,
        folders_used,
    )

    # Check other top-level folders are not made
    unused_folders = canonical_folders.get_top_level_folders()
    unused_folders.remove(folder_name)

    for folder in unused_folders:
        assert not (base_path_to_check.parent / folder).is_dir()


def read_log_file(logging_path):
    log_filepath = list(glob.glob(str(logging_path / "*.log")))

    assert len(log_filepath) == 1, (
        f"there should only be one log in log output path {logging_path}"
    )
    log_filepath = log_filepath[0]

    with open(log_filepath) as file:
        log = file.read()

    return log


def delete_log_files(logging_path):
    ds_logger.close_log_filehandler()
    for log in glob.glob(str(logging_path / "*.log")):
        os.remove(log)


def get_task_by_name(name):
    running_tasks = asyncio.all_tasks()
    target_task = next(
        (t for t in running_tasks if t.get_name() == name),
        None,
    )
    return target_task


async def await_task_by_name_if_present(name: str) -> None:
    if task := get_task_by_name(name):
        await task


def make_project(project_name):
    warnings.filterwarnings("ignore")
    project = DataShuttle(project_name)
    warnings.filterwarnings("default")
    return project<|MERGE_RESOLUTION|>--- conflicted
+++ resolved
@@ -83,12 +83,8 @@
 def teardown_project(
     project,
 ):  # 99% sure these are unnecessary with pytest tmp_path but keep until SSH testing.
-<<<<<<< HEAD
-    """PLACEHOLDER."""
     os.chdir(cwd)
-=======
-    """"""
->>>>>>> e47c1628
+
     delete_all_folders_in_project_path(project, "central")
     delete_all_folders_in_project_path(project, "local")
     delete_project_if_it_exists(project.project_name)
