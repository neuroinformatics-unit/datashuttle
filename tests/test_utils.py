--- conflicted
+++ resolved
@@ -145,21 +145,6 @@
     return Path(base_path) / local_or_central / test_project_name
 
 
-<<<<<<< HEAD
-=======
-def create_all_pathtable_files(pathtable):
-    for i in range(pathtable.shape[0]):
-        filepath = pathtable["base_folder"][i] / pathtable["path"][i]
-        filepath.parents[0].mkdir(parents=True, exist_ok=True)
-        write_file(filepath, contents="test_entry")
-
-
-def quick_create_project(base_path):
-    pathtable = get_pathtable(base_path)
-    create_all_pathtable_files(pathtable)
-
-
->>>>>>> 20dd9b70
 # -----------------------------------------------------------------------------
 # Test Configs
 # -----------------------------------------------------------------------------
