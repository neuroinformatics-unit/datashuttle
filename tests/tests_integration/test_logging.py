import glob
import logging
import os
import re
from pathlib import Path

import pytest
import test_utils

from datashuttle.configs import canonical_configs
from datashuttle.configs.canonical_tags import tags
from datashuttle.utils import ds_logger
from datashuttle.utils.custom_exceptions import (
    ConfigError,
    NeuroBlueprintError,
)


class TestLogging:
    """PLACEHOLDER."""

    @pytest.fixture(scope="function")
    def teardown_logger(self):
        """Ensure the logger is deleted at the end of each test."""
        yield
        if "datashuttle" in logging.root.manager.loggerDict:
            logging.root.manager.loggerDict.pop("datashuttle")

    # -------------------------------------------------------------------------
    # Basic Functionality Tests
    # -------------------------------------------------------------------------

    def test_logger_name(self):
        """Check the canonical logger name."""
        assert ds_logger.get_logger_name() == "datashuttle"

    def test_start_logging(self, tmp_path, teardown_logger):
        """Test that the central `start` logging function
        starts the named logger with the expected handlers.
        """
        assert ds_logger.logging_is_active() is False

        ds_logger.start(tmp_path, "test-command", variables=[])

        # test logger exists and is as expected
        assert "datashuttle" in logging.root.manager.loggerDict
        assert ds_logger.logging_is_active() is True

        logger = logging.getLogger("datashuttle")
        assert logger.propagate is False
        assert len(logger.handlers) == 1
        assert isinstance(logger.handlers[0], logging.FileHandler)

    def test_shutdown_logger(self, tmp_path, teardown_logger):
        """Check the log handler remover indeed removes the handles."""
        assert ds_logger.logging_is_active() is False

        ds_logger.start(tmp_path, "test-command", variables=[])

        logger = logging.getLogger("datashuttle")

        ds_logger.close_log_filehandler()

        assert len(logger.handlers) == 0
        assert ds_logger.logging_is_active() is False

    def test_logging_an_error(self, project, teardown_logger):
        """Check that errors are caught and logged properly."""
        with pytest.raises(NeuroBlueprintError):
            project.create_folders("rawdata", "sob-001")

        log = test_utils.read_log_file(project.cfg.logging_path)

        assert "ERROR" in log
        assert "BAD_VALUE:" in log

    # -------------------------------------------------------------------------
    # Functional Tests
    # -------------------------------------------------------------------------

    @pytest.fixture(scope="function")
    def clean_project_name(self):
        """Create an empty project, but ensure no
        configs already exists, and delete created configs
        after test.

        Switch on datashuttle logging as required for
        these tests, then turn back off during tear-down.
        """
        project_name = "test_project"
        test_utils.delete_project_if_it_exists(project_name)
        test_utils.set_datashuttle_loggers(disable=False)

        yield project_name
        test_utils.delete_project_if_it_exists(project_name)
        test_utils.set_datashuttle_loggers(disable=True)

    @pytest.fixture(scope="function")
    def project(self, tmp_path, clean_project_name, request):
        """Set `up a project with default configs to use
        for testing. This fixture is distinct
        from the base.py fixture as requires
        additional logging setup / teardown.

        Switch on datashuttle logging as required for
        these tests, then turn back off during tear-down.
        """
        project_type = getattr(request, "param", "full")

        project = test_utils.setup_project_fixture(
            tmp_path, clean_project_name, project_type
        )

        test_utils.delete_log_files(project.cfg.logging_path)

        test_utils.set_datashuttle_loggers(disable=False)

        yield project

        test_utils.teardown_project(project)
        test_utils.set_datashuttle_loggers(disable=True)

    # ----------------------------------------------------------------------------------------------------------
    # Test Public API Logging
    # ----------------------------------------------------------------------------------------------------------

    @pytest.mark.parametrize("project", ["local", "full"], indirect=True)
    def test_log_filename(self, project):
        """Check the log filename is formatted correctly, for
        `update_config_file`, an arbitrary command.
        """
        project.update_config_file(central_host_id="test_id")

        log_search = list(project.cfg.logging_path.glob("*.log"))
        assert len(log_search) == 1, (
            "should only be 1 log in this test environment."
        )
        log_filename = log_search[0].name

        regex = re.compile(r"\d{8}T\d{6}_update-config-file.log")
        assert re.search(regex, log_filename) is not None

    def test_logs_make_config_file(self, clean_project_name, tmp_path):
<<<<<<< HEAD
        """PLACEHOLDER."""
        project = DataShuttle(clean_project_name)
=======
        """"""
        project = test_utils.make_project(clean_project_name)
>>>>>>> e47c1628

        project.make_config_file(
            tmp_path / clean_project_name,
            clean_project_name,
            "local_filesystem",
        )

        log = test_utils.read_log_file(project.cfg.logging_path)

        assert "Starting logging for command make-config-file" in log
        assert "\nVariablesState:\nlocals: {'local_path':" in log
        assert "Successfully created rclone config." in log
        assert (
            "Configuration file has been saved and options loaded into datashuttle."
            in log
        )
        assert "Update successful. New config file:" in log

    def test_logs_update_config_file(self, project):
        """PLACEHOLDER."""
        project.update_config_file(central_host_id="test_id")

        log = test_utils.read_log_file(project.cfg.logging_path)

        assert "Starting logging for command update-config-file" in log
        assert (
            "\n\nVariablesState:\nlocals: {'kwargs': {'central_host_id':"
            in log
        )
        assert "Update successful. New config file:" in log
        assert """ "central_host_id": "test_id",\n """ in log

    @pytest.mark.parametrize("project", ["local", "full"], indirect=True)
    def test_create_folders(self, project):
        """PLACEHOLDER."""
        subs = ["sub-111", f"sub-002{tags('to')}004"]

        ses = ["ses-123", "ses-101"]

        project.create_folders(
            "rawdata",
            subs,
            ses,
            datatype=canonical_configs.get_broad_datatypes(),
        )

        log = test_utils.read_log_file(project.cfg.logging_path)

        assert "Formatting Names..." in log

        assert (
            "VariablesState:\nlocals: {'top_level_folder': 'rawdata', 'sub_names': ['sub-111', 'sub-002@TO@004'],"
            in log
        )

        assert f"sub_names: ['sub-111', 'sub-002{tags('to')}004']" in log
        assert "ses_names: ['ses-123', 'ses-101']" in log
        assert (
            "formatted_sub_names: ['sub-111', 'sub-002', 'sub-003', 'sub-004']"
            in log
        )
        assert "formatted_ses_names: ['ses-123', 'ses-101']" in log
        assert "Made folder at path:" in log

        assert (
            str(Path("local") / project.project_name / "rawdata" / "sub-111")
            in log
        )
        assert (
            str(
                Path(
                    "local",
                    project.project_name,
                    "rawdata",
                    "sub-002",
                    "ses-123",
                    "funcimg",
                )
            )
            in log
        )
        assert (
            str(
                Path(
                    "local",
                    project.project_name,
                    "rawdata",
                    "sub-004",
                    "ses-101",
                )
            )
            in log
        )

    @pytest.mark.parametrize("upload_or_download", ["upload", "download"])
    @pytest.mark.parametrize(
        "transfer_method", ["entire_project", "top_level_folder", "custom"]
    )
    def test_logs_upload_and_download(
        self, project, upload_or_download, transfer_method
    ):
        """Set transfer verbosity and progress settings so
        maximum output is produced to test against.
        """
        subs = ["sub-11"]
        sessions = ["ses-123"]

        test_utils.make_and_check_local_project_folders(
            project,
            "rawdata",
            subs,
            sessions,
            canonical_configs.get_broad_datatypes(),
        )

        (
            transfer_function,
            base_path_to_check,
        ) = test_utils.handle_upload_or_download(
            project,
            upload_or_download,
            transfer_method,
            top_level_folder="rawdata",
        )
        test_utils.delete_log_files(project.cfg.logging_path)

        if transfer_method == "custom":
            transfer_function("rawdata", "all", "all", "all")
        else:
            transfer_function()

        log = test_utils.read_log_file(project.cfg.logging_path)

        if transfer_method == "entire_project":
            assert (
                f"Starting logging for command {upload_or_download}-entire-project"
                in log
            )
        elif transfer_method == "top_level_folder":
            assert (
                f"Starting logging for command {upload_or_download}-rawdata"
                in log
            )
        else:
            assert f"{upload_or_download}-custom" in log

        # 'remote' here is rclone terminology
        assert "Creating backend with remote" in log
        assert "Using config file from" in log
        assert "--include" in log
        assert "sub-11/ses-123/anat/**" in log
        assert "/central/test_project/rawdata" in log

    @pytest.mark.parametrize("upload_or_download", ["upload", "download"])
    def test_logs_upload_and_download_folder_or_file(
        self, project, upload_or_download
    ):
        """Set transfer verbosity and progress settings so
        maximum output is produced to test against.
        """
        test_utils.make_and_check_local_project_folders(
            project,
            "rawdata",
            subs=["sub-001"],
            sessions=["ses-001"],
            datatype=canonical_configs.get_broad_datatypes(),
        )

        test_utils.handle_upload_or_download(
            project, upload_or_download, transfer_method=None
        )
        test_utils.delete_log_files(project.cfg.logging_path)

        if upload_or_download == "upload":
            project.upload_specific_folder_or_file(
                f"{project.cfg['local_path']}/rawdata/sub-001/ses-001"
            )
        else:
            project.download_specific_folder_or_file(
                f"{project.cfg['central_path']}/rawdata/sub-001/ses-001"
            )

        log = test_utils.read_log_file(project.cfg.logging_path)

        assert (
            f"Starting logging for command {upload_or_download}-specific-folder-or-file"
            in log
        )
        assert "sub-001/ses-001" in log
        assert "Elapsed time" in log

    # ----------------------------------------------------------------------------------
    # Test temporary logging path
    # ----------------------------------------------------------------------------------

    def test_temp_log_folder_moved_make_config_file(
        self, clean_project_name, tmp_path
    ):
        """Check that
        logs are moved to the passed `local_path` when
        `make_config_file()` is passed.
        """
        project = test_utils.make_project(clean_project_name)

        configs = test_utils.get_test_config_arguments_dict(
            tmp_path, clean_project_name
        )
        project.make_config_file(**configs)

        # After a config file is made, check that the logs are found in
        # the passed `local_path`.
        local_path_search = (
            project.cfg["local_path"] / ".datashuttle" / "logs" / "*.log"
        ).as_posix()

        tmp_path_logs = list(glob.glob(str(project._temp_log_path / "*.log")))
        project_path_logs = list(glob.glob(local_path_search))

        assert len(tmp_path_logs) == 0
        assert len(project_path_logs) == 1
        assert "make-config-file" in project_path_logs[0]

    def test_clear_logging_path(self, clean_project_name, tmp_path):
        """The temporary logging path holds logs which are all
        transferred to a new `local_path` when configs
        are updated. This should only ever be the most
        recent log action, and not others which may
        have accumulated due to raised errors. Therefore
        the `_temp_log_path` is cleared before logging
        begins, this test checks the `_temp_log_path`
        is cleared correctly.
        """
        project = test_utils.make_project(clean_project_name)

        configs = test_utils.get_test_config_arguments_dict(
            tmp_path, clean_project_name
        )

        configs["local_path"] = "~"

        with pytest.raises(BaseException):
            project.make_config_file(**configs)

        # Because an error was raised, the log will stay in the
        # temp log folder. We clear it and check it is deleted.
        stored_logs = list(
            glob.glob((project._temp_log_path / "*.log").as_posix())
        )
        assert len(stored_logs) == 1

        project._clear_temp_log_path()

        stored_logs = list(
            glob.glob((project._temp_log_path / "*.log").as_posix())
        )
        assert len(stored_logs) == 0

    # ----------------------------------------------------------------------------------
    # Check errors propagate
    # ----------------------------------------------------------------------------------

    def test_logs_check_update_config_error(self, project):
        """PLACEHOLDER."""
        with pytest.raises(ConfigError):
            project.update_config_file(
                connection_method="ssh", central_host_username=None
            )

        log = test_utils.read_log_file(project.cfg.logging_path)

        assert (
            "'central_host_username' are required if 'connection_method' is 'ssh'"
            in log
        )
        assert (
            "VariablesState:\nlocals: {'kwargs': {'connection_method': 'ssh'"
            in log
        )

    @pytest.mark.parametrize("project", ["local", "full"], indirect=True)
    def test_logs_bad_create_folders_error(self, project):
        """PLACEHOLDER."""
        project.create_folders("rawdata", "sub-001", datatype="all")
        test_utils.delete_log_files(project.cfg.logging_path)

        with pytest.raises(NeuroBlueprintError):
            project.create_folders(
                "rawdata", "sub-001_datetime-123213T123122", datatype="all"
            )
        log = test_utils.read_log_file(project.cfg.logging_path)

        assert (
            "DUPLICATE_NAME: The prefix for sub-001_datetime-123213T123122 duplicates the name: sub-001"
            in log
        )

    @pytest.mark.parametrize("project", ["local", "full"], indirect=True)
    def test_validate_project_logging(self, project):
        """Test that `validate_project` logs errors
        and warnings to file.
        """
        # Make conflicting subject folders
        project.create_folders("rawdata", ["sub-001", "sub-002"])
        for sub in ["sub-1", "sub-002_date-2023"]:
            os.makedirs(project.cfg["local_path"] / "rawdata" / sub)

        test_utils.delete_log_files(project.cfg.logging_path)

        # Check a validation error is logged.
        with pytest.raises(BaseException) as e:
            project.validate_project("rawdata", display_mode="error")

        log = test_utils.read_log_file(project.cfg.logging_path)
        assert "ERROR" in log
        assert str(e.value) in log

        test_utils.delete_log_files(project.cfg.logging_path)

        # Check that validation warnings are logged.
        with pytest.warns(UserWarning) as w:
            project.validate_project("rawdata", display_mode="warn")

        log = test_utils.read_log_file(project.cfg.logging_path)

        assert "WARNING" in log

        for idx in range(len(w)):
            assert str(w[idx].message) in log

    @pytest.mark.parametrize("project", ["local", "full"], indirect=True)
    def test_validate_names_against_project_logging(self, project):
        """Implicitly test `validate_names_against_project` called when
        `make_project_folders` is called, that it logs errors
        to file. Warnings are not tested.
        """
        project.create_folders("rawdata", "sub-001")
        test_utils.delete_log_files(project.cfg.logging_path)  #

        with pytest.raises(BaseException) as e:
            project.create_folders("rawdata", "sub-001_id-a")

        log = test_utils.read_log_file(project.cfg.logging_path)

        assert "ERROR" in log
        assert str(e.value) in log<|MERGE_RESOLUTION|>--- conflicted
+++ resolved
@@ -141,13 +141,8 @@
         assert re.search(regex, log_filename) is not None
 
     def test_logs_make_config_file(self, clean_project_name, tmp_path):
-<<<<<<< HEAD
-        """PLACEHOLDER."""
-        project = DataShuttle(clean_project_name)
-=======
-        """"""
+
         project = test_utils.make_project(clean_project_name)
->>>>>>> e47c1628
 
         project.make_config_file(
             tmp_path / clean_project_name,
