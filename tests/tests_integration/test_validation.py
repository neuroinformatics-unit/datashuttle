--- conflicted
+++ resolved
@@ -755,12 +755,8 @@
         assert "TEMPLATE: The name: ses-001_datex-20241212" in str(e.value)
 
     def test_name_templates_validate_project(self, project):
-<<<<<<< HEAD
-        """TODO."""
-=======
 
         # set up name templates
->>>>>>> e47c1628
         name_templates = {
             "on": True,
             "sub": r"sub-\d\d_id-\d.?",
